import torch
from torch.fx import (  # type: ignore
    GraphModule,
    Proxy,
    map_arg
)

from torch.fx.graph import (
    Graph,
    Node,
)

from torch.fx.node import Argument

from torch.quantization import (
    propagate_qconfig_,
    convert,
)

from ..quantization_mappings import (
    get_default_qat_module_mappings,
)

from ..quantize import (
    _remove_qconfig,
    is_activation_post_process
)

from ..utils import (
    get_combined_dict,
    get_swapped_custom_module_class,
    weight_is_quantized,
    activation_is_statically_quantized,
    activation_is_int8_quantized,
    activation_dtype,
    weight_dtype,
)

from .pattern_utils import (
    is_match,
    get_default_quant_patterns,
    get_default_output_activation_post_process_map,
    input_output_observed,
    Pattern,
)

from .graph_module import (
    is_observed_module,
    is_observed_standalone_module,
    ObservedGraphModule,
    ObservedStandaloneGraphModule,
    QuantizedGraphModule,
)

from .quantization_patterns import *

from .utils import (
    _parent_name,
    all_node_args_have_no_tensors,
    quantize_node,
    get_custom_module_class_keys,
    get_new_attr_name_with_prefix,
    collect_producer_nodes,
    graph_module_from_producer_nodes,
    assert_and_get_unique_device,
    node_return_type_is_int,
)

from .qconfig_utils import *

from collections import defaultdict

from typing import Optional, Dict, Any, List, Tuple, Set, Callable

# Define helper types
MatchResult = Tuple[Node, List[Node], Optional[Pattern], QuantizeHandler,
                    QConfigAny]

# ------------------------
# Helper Functions
# ------------------------

def insert_observer(
        node: Node, observer: torch.quantization.ObserverBase,
        model: torch.nn.Module,
        activation_post_process_map: Dict[str, List[str]],
        activation_post_process_indexes: Dict[str, int],
        env: Dict[Any, Any], observed_graph: Graph, load_arg: Callable,
        observed_node_names_set: Set[str],
        quants: Dict[str, List[Tuple[DefaultQuantizeHandler, Callable]]]):
    """Insert observer for node by modifying the observed_graph and
       attach observer module to the model
       Args:
         node: Node
         observer: observer/fake_quantize module instance
    """
    # In eval mode fixed qparams node are the same as CopyNode and we
    # won't insert observer for them
    if not model.training and isinstance(observer, torch.quantization.FixedQParamsFakeQuantize):
        return
    # respect device affinity when adding observers
    model_device = assert_and_get_unique_device(model)
    if model_device:
        observer.to(model_device)
    # add observer module as attribute
    prefix = node.name + '_activation_post_process_'
    get_new_observer_name = get_new_attr_name_with_prefix(prefix)
    observer_name = get_new_observer_name(model)
    setattr(model, observer_name, observer)
    # put observer instance activation_post_process map
    activation_post_process_map[node.name].append(observer_name)
    # initialize index map for activation_post_process
    if node.name not in activation_post_process_indexes:
        activation_post_process_indexes[node.name] = 0
    # insert observer call
    env[node.name] = observed_graph.create_node(
        'call_module', observer_name, (load_arg(node),), {})
    observed_node_names_set.add(node.name)

def maybe_insert_observer_for_special_module(
        quantize_handler: QuantizeHandler, modules: Dict[str, torch.nn.Module],
        prepare_custom_config_dict: Any, qconfig: Any, node: Node) -> Optional[List[int]]:
    """ Insert observer for custom module and standalone module
      Returns: standalone_module_input_idxs: the indexs for inputs that
      needs to be observed by parent module
    """
    assert modules is not None
    standalone_module_input_idxs = None
    if isinstance(quantize_handler, CustomModuleQuantizeHandler):
        custom_module = modules[node.target]  # type: ignore
        custom_module_class_mapping = prepare_custom_config_dict.get(
            "float_to_observed_custom_module_class", {})
        observed_custom_module_class = \
            get_swapped_custom_module_class(
                custom_module, custom_module_class_mapping, qconfig)
        observed_custom_module = \
            observed_custom_module_class.from_float(custom_module)
        parent_name, name = _parent_name(node.target)
        setattr(modules[parent_name], name, observed_custom_module)
    elif isinstance(quantize_handler, StandaloneModuleQuantizeHandler):
        # observe standalone module
        standalone_module = modules[node.target]  # type: ignore
        standalone_module_name_configs = prepare_custom_config_dict.get("standalone_module_name", [])
        standalone_module_class_configs = prepare_custom_config_dict.get("standalone_module_class", [])
        class_config_map = {x[0]: (x[1], x[2]) for x in standalone_module_class_configs}
        name_config_map = {x[0]: (x[1], x[2]) for x in standalone_module_name_configs}
        config = class_config_map.get(type(standalone_module), (None, None))
        config = name_config_map.get(node.target, config)
        sm_qconfig_dict = {"": qconfig} if config[0] is None else config[0]
        sm_prepare_config_dict = {} if config[1] is None else config[1]
        prepare = \
            torch.quantization.quantize_fx._prepare_standalone_module_fx  # type: ignore
        observed_standalone_module = \
            prepare(standalone_module, sm_qconfig_dict, sm_prepare_config_dict)
        standalone_module_input_idxs = observed_standalone_module.\
            _standalone_module_input_quantized_idxs.int().tolist()  # type: ignore
        observed_standalone_module = ObservedStandaloneGraphModule(
            observed_standalone_module, observed_standalone_module.graph)
        parent_name, name = _parent_name(node.target)
        setattr(modules[parent_name], name,
                observed_standalone_module)
        modules[node.target] = observed_standalone_module  # type: ignore
    return standalone_module_input_idxs

def insert_observer_for_output_of_the_node(
        node: Node,
        quantize_handler: QuantizeHandler,
        qconfig: Any,
        modules: Dict[str, torch.nn.Module],
        model: torch.nn.Module,
        pattern: Any,
        activation_post_process_map: Dict[str, List[str]],
        activation_post_process_indexes: Dict[str, int],
        env: Dict[Any, Any],
        observed_graph: Graph,
        load_arg: Callable,
        observed_node_names_set: Set[str],
        matched_nodes: Optional[List[Node]],
        standalone_module_input_idxs: Optional[List[int]],
        quants: Dict[str, List[Tuple[DefaultQuantizeHandler, Callable]]]):
    """ Insert observer/fake_quantize module for output of the observed
    module if needed
    """
    # don't need to insert observer for output if activation does not
    # need to be statically quantized
    assert modules is not None
    # TODO: Add warnings in the quantize handlers that does not support fp16 quantization
    inserted_observer = False
    if activation_is_statically_quantized(qconfig):
        if isinstance(quantize_handler, FixedQParamsOpQuantizeHandler) \
                and model.training:
            # we only insert fake quantize module in qat
            assert pattern is not None
            if activation_dtype(qconfig) == torch.float16:
                activation_post_process_ctr = qconfig.activation
            else:
                activation_post_process_ctr = \
                    get_default_output_activation_post_process_map().get(
                        pattern, None)
            assert activation_post_process_ctr is not None, \
                "activation_post_process constructor not provided " + \
                "for pattern:" + str(pattern)
            insert_observer(
                node, activation_post_process_ctr(),
                model, activation_post_process_map,
                activation_post_process_indexes,
                env, observed_graph,
                load_arg, observed_node_names_set, quants)
            inserted_observer = True
        elif (isinstance(quantize_handler,
                         FixedQParamsOpQuantizeHandler) and
              not model.training):
            # inserting observers for output of observed module, or
            # mark the output as observed
            assert node.op in [
                'call_module',
                'call_function',
                'call_method'], \
                'FixedQParamsQuantizeHandler of type ' + node.op + ' is not handled'

            def is_observed(input_arg):
                if isinstance(input_arg, Node):
                    return input_arg.name in observed_node_names_set
                elif isinstance(input_arg, list):
                    return all(map(is_observed, input_arg))

            # insert observers for fixedqparams ops like sigmoid, since
            # it supports fp16 static quantization
            if isinstance(quantize_handler, FixedQParamsOpQuantizeHandler) and \
               activation_dtype(qconfig) == torch.float16:
                insert_observer(
                    node, qconfig.activation(),
                    model, activation_post_process_map,
                    activation_post_process_indexes,
                    env, observed_graph,
                    load_arg, observed_node_names_set, quants)
                inserted_observer = True
            else:
                # propagate observed property from input
                if is_observed(node.args[0]):
                    observed_node_names_set.add(node.name)
                    inserted_observer = True
        elif (isinstance(quantize_handler, BinaryOpQuantizeHandler) and
              quantize_handler.num_tensor_args == 1):
            assert matched_nodes is not None
            input_node = matched_nodes[-1]  # first node in the sequence

            def input_is_observed(arg):
                return (isinstance(arg, Node) and
                        arg.name in observed_node_names_set)
            # This is checking if one of the argument of add/mul
            # is an observed node
            # If both of the inputs are number,
            # we will not consider the output to be observed
            if (input_is_observed(input_node.args[0]) or
                    input_is_observed(input_node.args[1])):
                observed_node_names_set.add(node.name)
                inserted_observer = True

            if activation_dtype(qconfig) == torch.float16:
                # observer for outputs
                new_observer = qconfig.activation()
                insert_observer(
                    node, new_observer, model,
                    activation_post_process_map,
                    activation_post_process_indexes,
                    env, observed_graph,
                    load_arg, observed_node_names_set, quants)
                inserted_observer = True
        elif isinstance(quantize_handler,
                        StandaloneModuleQuantizeHandler):
            assert node.op == "call_module"
            assert isinstance(node.target, str)
            sm_out_qidxs = modules[node.target]._standalone_module_output_quantized_idxs.tolist()  # type: ignore
            output_is_quantized = 0 in sm_out_qidxs

            if output_is_quantized:
                observed_node_names_set.add(node.name)
        elif (quantize_handler.all_node_args_are_tensors and
              input_output_observed(quantize_handler)):
            # observer for outputs
            new_observer = qconfig.activation()
            insert_observer(
                node, new_observer, model,
                activation_post_process_map,
                activation_post_process_indexes,
                env, observed_graph,
                load_arg, observed_node_names_set, quants)
            inserted_observer = True

        # insert observer for input of standalone module
        if standalone_module_input_idxs is not None:
            for idx in standalone_module_input_idxs:
                if node.args[idx].name not in observed_node_names_set:  # type: ignore
                    new_observer = qconfig.activation()
                    insert_observer(
                        node, new_observer, model,
                        activation_post_process_map,
                        activation_post_process_indexes,
                        env, observed_graph,
                        load_arg, observed_node_names_set, quants)
                    inserted_observer = True

        # we already inserted activation_post_process for the outputvalue
        # which is the same as the input value of the next op, so we
        # can skip inserting one activation_post_process for the input
        if node.name in quants and inserted_observer:
            quants[node.name].pop(0)

def insert_observer_for_input_arg_of_observed_node(
        node: Node, observed_node_names_set: Set[str],
        quants: Dict[str, List[Tuple[DefaultQuantizeHandler, Callable]]],
        model: torch.nn.Module,
        activation_post_process_map: Dict[str, List[str]],
        activation_post_process_indexes: Dict[str, int],
        env: Dict[str, str], observed_graph: Graph,
        load_arg: Callable):
    if node.name in quants:
        quant_act_ctrs = quants[node.name][:]
        for _, activation_post_process_ctr in quant_act_ctrs:
            if activation_post_process_ctr is not None:
                insert_observer(
                    node, activation_post_process_ctr(),
                    model, activation_post_process_map,
                    activation_post_process_indexes,
                    env, observed_graph, load_arg, observed_node_names_set, quants)

def insert_observers_for_model(
        model: GraphModule,
        modules: Dict[str, torch.nn.Module],
        matches: Dict[str, MatchResult],
        quants: Dict[str, List[Tuple[DefaultQuantizeHandler, Callable]]],
        observed_node_names_set: Set[str],
        qconfig_map: Dict[str, QConfigAny],
        activation_post_process_map: Dict[str, List[str]],
        activation_post_process_indexes: Dict[str, int],
        observed_graph: Graph,
        prepare_custom_config_dict: Dict[str, Any],
        input_quantized_idxs: List[int],
        output_quantized_idxs: List[int]) -> Optional[Node]:
    env: Dict[Any, Any] = {}

    def load_arg(a):
        return map_arg(a, lambda node: env[node.name])

    graph_inputs = [node.name for node in model.graph.nodes if node.op == "placeholder"]
    get_new_observer_name = get_new_attr_name_with_prefix(
        'activation_post_process_')
    placeholder_node_seen_cnt = 0
    output_node_seen_cnt = 0
    result_node: Optional[Node] = None
    for node in model.graph.nodes:
        if node.op == 'output':
            # If this output is hardcoded to be quantized, insert an
            # observer on the previous node if it does not already
            # exist.
            cur_output_node_idx = output_node_seen_cnt
            output_node_seen_cnt += 1
            if cur_output_node_idx in output_quantized_idxs:
                prev_node = node.args[0]
                assert isinstance(prev_node, Node), \
                    ('hardcoding list/dict outputs to be quantized is ' +
                     'not supported')
                if prev_node.name not in observed_node_names_set:
                    assert qconfig_map is not None
                    local_qconfig = qconfig_map[prev_node.name]
                    assert local_qconfig is not None, \
                        'qconfig of a node before a quantized output must exist'
                    insert_observer(
                        prev_node, local_qconfig.activation(),
                        model,
                        activation_post_process_map,
                        activation_post_process_indexes,
                        env, observed_graph, load_arg, observed_node_names_set, quants)

            observed_graph.output(load_arg(node.args[0]))
            result_node = node
            continue

        if node.name in observed_node_names_set:
            continue

        root_node, matched_nodes, pattern, obj, qconfig = matches.get(
            node.name, (None, None, None, None, None))
        env[node.name] = observed_graph.node_copy(node, load_arg)
        if root_node is node:
            # index for input of custom module that needs to be observed in
            # parent
            if qconfig is not None:
                assert obj is not None
                standalone_module_input_idxs = \
                    maybe_insert_observer_for_special_module(
                        obj, modules, prepare_custom_config_dict, qconfig,
                        node)
                insert_observer_for_output_of_the_node(
                    node, obj, qconfig, modules, model, pattern,
                    activation_post_process_map,
                    activation_post_process_indexes,
                    env,
                    observed_graph, load_arg, observed_node_names_set,
                    matched_nodes, standalone_module_input_idxs, quants)

        if node.op == 'placeholder':
            # skip adding observers at the graph input if the input is
<<<<<<< HEAD
            # overriden to be quantized
=======
            # overridden to be quantized
>>>>>>> 684589e8
            cur_placeholder_node_idx = placeholder_node_seen_cnt
            placeholder_node_seen_cnt += 1
            if cur_placeholder_node_idx in input_quantized_idxs:
                observed_node_names_set.add(node.name)
                continue

        insert_observer_for_input_arg_of_observed_node(
            node, observed_node_names_set, quants,
            model, activation_post_process_map,
            activation_post_process_indexes,
            env,
            observed_graph, load_arg)

    return result_node

def handle_copy_nodes(
        observed_graph: Graph, matches: Dict[str, MatchResult],
        quants: Dict[str, List[Tuple[DefaultQuantizeHandler, Callable]]],
        qconfig_map: Dict[str, QConfigAny],
        activation_post_process_map: Dict[str, List[str]],
        modules: Dict[str, torch.nn.Module]):
    # map from node name to whether it is observed or not
    observed_nodes: Set[Node] = set()
    copy_nodes: Set[Node] = set()
    non_tensor_input_binary_op_nodes: Set[Node] = set()
    unmatched_nodes: Set[Node] = set()
    app_to_remove: Set[Node] = set()
    env: Dict[Any, Any] = {}

    def load_arg(a: Argument) -> Argument:
        return map_arg(a, lambda node: env[node.name])

    def in_nodes(a: Argument, nodes: Set[Node]) -> bool:
        if isinstance(a, Node):
            return a in nodes
        elif isinstance(a, list) or isinstance(a, tuple):
            return all([in_nodes(arg, nodes) for arg in a])
        return False

    result_graph = Graph()
    cache_for_no_tensor_check: Dict[Node, bool] = dict()
    for node in observed_graph.nodes:
        root_node, matched_nodes, pattern, quantize_handler, qconfig = matches.get(
            node.name, (None, None, None, None, None))

        if node.op == "call_module" and is_activation_post_process(modules[node.target]):
            # rule 1: if the input of a copy node is observed, we won't need to
            # insert observer for the output of copy node
            if in_nodes(node.args[0], copy_nodes) and in_nodes(node.args[0], observed_nodes):
                # we'll remove the activation_post_process if the previous node is
                # an observed copy node
                app_to_remove.add(node)

            # rule 2: if the previous node is a binary op without tensor input, we can remove the observer
            if in_nodes(node.args[0], non_tensor_input_binary_op_nodes):
                app_to_remove.add(node)
            observed_nodes.add(node)

        if root_node is node and qconfig is not None:
            if isinstance(quantize_handler, CopyNodeQuantizeHandler):
                copy_nodes.add(node)
                # if previous node is observed, the copy node will be observed as well
                if in_nodes(node.args[0], observed_nodes):
                    prev_node = node.args[0]
                    if (
                        isinstance(prev_node, Node) and
                        prev_node.op == "call_module" and
                        is_activation_post_process(modules[prev_node.target])  # type: ignore
                    ):
                        prev_prev_node = prev_node.args[0]
                        # If previous node is unmatched, the input to copy node should not
                        # be observed. For example, in the pattern of
                        #
                        # user_node_unmatched -> obs -> copy_node_matched -> next_node
                        #
                        # we delete `obs`, because user_node_unmatched is not quantizeable,
                        # and the input to copy_node_matched does not need observation.
                        if in_nodes(prev_prev_node, unmatched_nodes):
                            app_to_remove.add(prev_node)
                            observed_nodes.remove(prev_node)
                        else:
                            observed_nodes.add(node)
                    else:
                        observed_nodes.add(node)


        if all_node_args_have_no_tensors(node, modules, cache_for_no_tensor_check):
            non_tensor_input_binary_op_nodes.add(node)
        if root_node is None and node.op != 'placeholder':
            unmatched_nodes.add(node)

        # rule 3: for special node, we'll just remove observer for its input
        special_nodes = [
            ("call_function", operator.getitem),
        ]
        if (node.op, node.target) in special_nodes:
            if in_nodes(node.args[0], observed_nodes):
                prev_node = node.args[0].args[0]
                if prev_node.name not in qconfig_map or qconfig_map[prev_node.name] is None:
                    app_to_remove.add(node.args[0])
                    # if the previous node is not quantized, remove node from copy nodes
                    if node in copy_nodes:
                        copy_nodes.remove(node)

    for node in observed_graph.nodes:
        if node.op == "output":
            result_graph.output(map_arg(node.args[0], load_arg))
        elif node in app_to_remove:
            env[node.name] = env[node.args[0].name]
        else:
            env[node.name] = result_graph.node_copy(node, load_arg)

    return result_graph

# A dictionary for querying the weight index for a given op
WEIGHT_INDEX_DICT = {
    torch.nn.functional.conv1d : [1],
    torch.nn.functional.conv2d : [1],
    torch.nn.functional.conv3d : [1],
    torch.nn.functional.linear : [1],
}

def node_arg_is_weight(node: Node, arg: Any) -> bool:
    if isinstance(node, Node) and node.op == 'call_function' and \
            node.target in WEIGHT_INDEX_DICT:
        for i, node_arg in enumerate(node.args):
            if arg is node_arg and i in \
                    WEIGHT_INDEX_DICT[node.target]:  # type: ignore
                return True
    return False

CONV_OPS_WITH_BIAS = {
    torch.nn.functional.conv1d,
    torch.nn.functional.conv2d,
    torch.nn.functional.conv3d,
}
CONV_BIAS_ARG_INDEX = 2

def node_arg_is_bias(node: Node, arg: Any) -> bool:
    if isinstance(node, Node) and node.op == 'call_function':
        if node.target in CONV_OPS_WITH_BIAS:
            for i, node_arg in enumerate(node.args):
                if arg is node_arg and i == CONV_BIAS_ARG_INDEX:
                    return True
        elif node.target is torch.nn.functional.linear:
            for kwarg_name, kwarg_value in node.kwargs.items():
                if kwarg_name == 'bias' and arg is kwarg_value:
                    return True
    return False


# weight prepacking ops
WEIGHT_PREPACK_OPS = {
    torch._ops.ops.quantized.linear_prepack,
    torch._ops.ops.quantized.linear_prepack_fp16,
    torch._ops.ops.quantized.conv2d_prepack,
    torch._ops.ops.quantized.conv3d_prepack,
}

class Quantizer:
    def __init__(self):
        # mapping from matched node to full qualified path of activation_post_process
        # must be filled before convert
        self.activation_post_process_map: Dict[str, List[str]] = {}

        # mapping from matched node to the index of activation_post_process that we are
        # using currently
        self.activation_post_process_indexes: Dict[str, int] = {}

        # mapping from node name to qconfig that should be used for that node
        # filled out for a model during _generate_qconfig_map
        self.qconfig_map: Dict[str, QConfigAny] = {}
        # mapping from fully qualified module name to module instance
        # for example,
        # {
        #   '': Model(...),
        #   'linear': Linear(...),
        #   'linear.weight_fake_quant': PerChannelMinMaxObserver(...),
        # }
        self.modules: Optional[Dict[str, torch.nn.Module]] = None
        # mapping from a tuple of nodes in reverse order to uninitialized
        #   QuantizeHandler subclass. For example,
        # {
        #   # match a single node
        #   (<class 'torch.nn.modules.conv.Conv3d'>:
        #     <class 'torch.quantization.fx.quantize.ConvRelu'>),
        #   # match multiple nodes in reverse order
        #   ((<function relu at 0x7f766a7360d0>, <built-in function add>):
        #     <class 'torch.quantization.fx.quantize.Add'>),
        # }
        self.patterns: Optional[Dict[Pattern, QuantizeHandler]] = None
        self.prepare_custom_config_dict: Dict[str, Any] = {}

        # mapping from node name to the scope of the module which contains the node.
        self.node_name_to_scope: Dict[str, Tuple[str, type]] = {}


    def _qat_swap_modules(
            self, root: torch.nn.Module,
            additional_qat_module_mapping: Dict[Callable, Callable]) -> None:
        all_mappings = get_combined_dict(
            get_default_qat_module_mappings(), additional_qat_module_mapping)
        convert(root, mapping=all_mappings, inplace=True, remove_qconfig=False)

    def _generate_qconfig_map(
            self,
            root: torch.nn.Module,
            input_graph: Graph,
            qconfig_dict: Any,
            node_name_to_scope: Dict[str, Tuple[str, type]]) -> None:
        global_qconfig = qconfig_dict.get("", None)
        self.node_name_to_scope = node_name_to_scope
        self.qconfig_map = dict()
        for node in input_graph.nodes:
            if node.op == "get_attr":
                module_name, _ = _parent_name(node.target)
                assert self.modules is not None
                self.qconfig_map[node.name] = get_qconfig(
                    qconfig_dict, type(self.modules[module_name]), module_name, global_qconfig)
            elif node.op == "call_function":
                # precedence: [TODO] module_name_qconfig (need scope support
                # from fx)
                # > function_qconfig > global_qconfig
                # module_name takes precedence over function qconfig
                function_qconfig = get_object_type_qconfig(
                    qconfig_dict, node.target, global_qconfig)
                module_path, module_type = node_name_to_scope[node.name]
                qconfig = get_qconfig(
                    qconfig_dict, module_type, module_path, function_qconfig)
                self.qconfig_map[node.name] = qconfig
            elif node.op == "call_method":
                module_path, module_type = node_name_to_scope[node.name]
                # use the qconfig of the module that the node belongs to
                qconfig = get_qconfig(
                    qconfig_dict, module_type, module_path, global_qconfig)
                self.qconfig_map[node.name] = qconfig
            elif node.op == 'call_module':
                assert self.modules is not None
                module_qconfig = get_qconfig(
                    qconfig_dict, type(self.modules[node.target]), node.target, global_qconfig)
                # regex is not supported eager mode propagate_qconfig_, we'll
                # need to set the qconfig explicitly here in case regex
                # is used
                self.modules[node.target].qconfig = module_qconfig
                self.qconfig_map[node.name] = module_qconfig

    def _prepare(
            self,
            model: GraphModule,
            qconfig_dict: Any,
            node_name_to_scope: Dict[str, Tuple[str, type]],
            prepare_custom_config_dict: Optional[Dict[str, Any]],
            is_standalone_module: bool) -> ObservedGraphModule:
        """ standalone_module means it a submodule that is not inlined in
        parent module, and will be quantized separately as one unit.

        How the standalone module is observed is specified by `input_quantized_idxs` and
        `output_quantized_idxs` in the prepare_custom_config for the standalone module
        Returns:
            model(GraphModule): prepared standalone module
            attributes:
                _standalone_module_input_quantized_idxs(List[Int]): a list of
                    indexes for the graph input that is expected to be quantized,
                    same as input_quantized_idxs configuration provided
                    for the standalone module
                _standalone_module_output_quantized_idxs(List[Int]): a list of
                    indexs for the graph output that is quantized
                    same as input_quantized_idxs configuration provided
                    for the standalone module
        """
        if prepare_custom_config_dict is None:
            prepare_custom_config_dict = {}
        self.prepare_custom_config_dict = prepare_custom_config_dict

        additional_quant_patterns = \
            prepare_custom_config_dict.get("additional_quant_pattern", {})
        self.patterns = get_combined_dict(
            get_default_quant_patterns(), additional_quant_patterns)

        convert_dict_to_ordered_dict(qconfig_dict)
        flattened_qconfig_dict = get_flattened_qconfig_dict(qconfig_dict)
        # TODO: support regex as well
        propagate_qconfig_(model, flattened_qconfig_dict)
        if model.training:
            additional_qat_module_mapping = prepare_custom_config_dict.get(
                "additional_qat_module_mapping", {})
            self._qat_swap_modules(model, additional_qat_module_mapping)

        self.modules = dict(model.named_modules())

        # fill self.qconfig_map, a map from node name to qconfig, used in _find_matches
        self._generate_qconfig_map(model, model.graph, qconfig_dict, node_name_to_scope)

        # match the patterns that will get quantized
        standalone_module_name_configs = prepare_custom_config_dict.get(
            "standalone_module_name", [])
        standalone_module_class_configs = prepare_custom_config_dict.get(
            "standalone_module_class", [])

        standalone_module_names = [config[0] for config in standalone_module_name_configs]
        standalone_module_classes = [config[0] for config in standalone_module_class_configs]
        custom_module_classes = get_custom_module_class_keys(
            prepare_custom_config_dict, "float_to_observed_custom_module_class")
        assert self.patterns is not None
        matches = self._find_matches(
            model.graph, self.modules, self.patterns, standalone_module_names,
            standalone_module_classes, custom_module_classes)

        # find _inputs_ to matched nodes that are not quantized, these
        # have to be quantized, which requires measuring stats,
        # initialize an DefaultQuantizeHandler object for each
        quants: Dict[str, List[Tuple[DefaultQuantizeHandler, Callable]]] = \
            self._find_quants(model.graph, self.modules, matches)

        self.activation_post_process_map = defaultdict(list)
        observed_graph = Graph()
        observed_node_names_set: Set[str] = set()

        input_quantized_idxs: List[int] = self.prepare_custom_config_dict.get(
            "input_quantized_idxs", [])
        output_quantized_idxs: List[int] = self.prepare_custom_config_dict.get(
            "output_quantized_idxs", [])

        result_node = insert_observers_for_model(
            model, self.modules, matches, quants, observed_node_names_set,
            self.qconfig_map, self.activation_post_process_map, self.activation_post_process_indexes,
            observed_graph, prepare_custom_config_dict, input_quantized_idxs, output_quantized_idxs)

        self.modules = dict(model.named_modules())
        # TODO: refactor this to a separate function
        matches = self._find_matches(
            observed_graph, self.modules, self.patterns, standalone_module_names,
            standalone_module_classes, custom_module_classes)
        quants = self._find_quants(observed_graph, self.modules, matches)

        observed_graph = handle_copy_nodes(
            observed_graph, matches, quants, self.qconfig_map,
            self.activation_post_process_map, self.modules)

        self.save_state(model)
        model = ObservedGraphModule(model, observed_graph)
        if is_standalone_module:
            assert result_node is not None
            assert isinstance(result_node.args[0], Node), \
                "standalone module only supports returning simple value currently"\
                "(not tuple, dict etc.)"
            # indicator for whether output is observed or not.
            # This used for correctly quantize standalone modules
            output_is_observed = \
                result_node.args[0].name in observed_node_names_set
            # these inputs are observed in parent
            # converting List[int] to Tensor since module attribute is
            # Union[Tensor, Module]
            model._standalone_module_input_quantized_idxs = \
                torch.tensor(input_quantized_idxs)
            model._standalone_module_output_quantized_idxs = torch.tensor(output_quantized_idxs)
        return model

    def save_state(self, observed: GraphModule) -> None:
        observed._activation_post_process_map = \
            self.activation_post_process_map  # type: ignore
        observed._activation_post_process_indexes = \
            self.activation_post_process_indexes  # type: ignore
        observed._patterns = self.patterns  # type: ignore
        observed._qconfig_map = self.qconfig_map  # type: ignore
        observed._prepare_custom_config_dict = \
            self.prepare_custom_config_dict  # type: ignore
        observed._node_name_to_scope = self.node_name_to_scope  # type: ignore

    def restore_state(self, observed: GraphModule) -> None:
        assert is_observed_module(observed), \
            'incoming model must be produced by prepare_fx'
        self.activation_post_process_map = \
            observed._activation_post_process_map  # type: ignore
        self.activation_post_process_indexes = \
            observed._activation_post_process_indexes  # type: ignore
        self.patterns = observed._patterns  # type: ignore
        self.qconfig_map = observed._qconfig_map  # type: ignore
        self.prepare_custom_config_dict = \
            observed._prepare_custom_config_dict  # type: ignore
        self.node_name_to_scope = observed._node_name_to_scope  # type: ignore

    def prepare(
            self,
            model: GraphModule,
            qconfig_dict: Any,
            node_name_to_scope: Dict[str, Tuple[str, type]],
            prepare_custom_config_dict: Dict[str, Any] = None,
            is_standalone_module: bool = False) -> ObservedGraphModule:
        return self._prepare(
            model, qconfig_dict, node_name_to_scope, prepare_custom_config_dict,
            is_standalone_module)

    def _run_weight_observers(self, observed: GraphModule) -> None:
        r''' Extract the subgraph that produces the weight for dynamic quant
        or weight only quant node and run the subgraph to observe the weight.
        Note that the observers of dynamic quant or weight only quant ops are
        run during the convert step.
        '''
        for node in observed.graph.nodes:
            if node.op == 'call_function' and node.target in WEIGHT_INDEX_DICT:
                for i, node_arg in enumerate(node.args):
                    if i in WEIGHT_INDEX_DICT[node.target]:
                        # node_arg is weight
                        weight_observer_nodes = collect_producer_nodes(node_arg)
                        if weight_observer_nodes is not None:
                            weight_observer_module = \
                                graph_module_from_producer_nodes(
                                    observed, weight_observer_nodes)
                            # run the weight observer
                            weight_observer_module()
        return

    def _convert(self, model: GraphModule, is_reference: bool = False,
                 convert_custom_config_dict: Dict[str, Any] = None,
                 is_standalone_module: bool = False,
                 _remove_qconfig_flag: bool = True) -> QuantizedGraphModule:
        """ standalone_module means it a submodule that is not inlined in
        parent module, and will be quantized separately as one unit.

        Returns a quantized standalone module, whether input/output is quantized is
        specified by prepare_custom_config_dict, with
        input_quantized_idxs, output_quantized_idxs, please
        see docs for prepare_fx for details
        """
        if convert_custom_config_dict is None:
            convert_custom_config_dict = {}
        self.restore_state(model)
        # always run weight observers in the top level forward method
        # for dynamic quant ops or weight only quant ops
        self._run_weight_observers(model)

        # move to cpu since we only have quantized cpu kernels
        model.eval().cpu()
        self.modules = dict(model.named_modules())

        custom_module_classes = get_custom_module_class_keys(
            convert_custom_config_dict,
            "observed_to_quantized_custom_module_class")
        assert self.patterns is not None
        matches = self._find_matches(
            model.graph, self.modules, self.patterns,
            custom_module_classes=custom_module_classes)

        quants: Dict[str, List[Tuple[DefaultQuantizeHandler, Callable]]] = \
            self._find_quants(model.graph, self.modules, matches)

        self.quantized_graph = Graph()
        env: Dict[str, Node] = {}
        # TODO: merge quant_env with env
        quant_env: Dict[str, Tuple[Node, torch.dtype]] = {}

        graph_inputs: List[str] = []
        for node in model.graph.nodes:
            if node.op == 'placeholder':
                graph_inputs.append(node.name)

        def load_non_quantized(n: Node) -> Node:
            if n.name not in env:
                assert n.name in quant_env, \
                    'trying to load float node but did not find ' + \
                    'node:' + n.name + \
                    ' in quantized or non quantized environment, env: ' + \
                    str(env) + ' quant_env:' + str(quant_env)
                quantized_node, _ = quant_env[n.name]
                env[n.name] = Proxy(quantized_node).dequantize().node
            return env[n.name]

        def load_quantized(n: Node) -> Node:
            assert n.name in quant_env, \
                'trying to load quantized node but did not find node:' + \
                n.name + ' in quant environment:' + str(quant_env)
            return quant_env[n.name][0]

        def load_x(n: Node) -> Node:
            assert n.name in env or n.name in quant_env, \
                'node ' + n.name + ' does not exist in either environment'
            if n.name in quant_env:
                return quant_env[n.name][0]
            else:
                return env[n.name]

        def load_arg(quantized: Optional[Union[List[int], bool, Tuple[int, ...]]]
                     ) -> Callable[[Node], Argument]:
            """
            Input: quantized, which can be None, list, boolean or tuple
              - if quantized is None, then we'll load the node as long as it
                exists
              - if quantized is a boolean, then all args will be
                quantized/not quantized
              - if quantized is an empty list or tuple, then it is the same as load_arg(quantized=False)
              - if quantized is a list or tuple, then arg should be a list and
                the args with corresponding indexes will be quantized


            Output: fn which takes arg_or_args, and loads them from the
                corresponding environment depending on the value of quantized.
            """
            assert quantized is None or \
                isinstance(quantized, (tuple, list, bool)), type(quantized)
            if isinstance(quantized, (tuple, list)) and len(quantized) == 0:
                # empty tuple or list means nothing is quantized
                quantized = False

            def load_arg_impl(arg_or_args):
                # we'll update the format of `quantized`
                # to better match arg_or_args
                updated_quantized: Optional[Union[List[int], bool, Tuple[int, ...]]] = quantized

                if isinstance(quantized, (tuple, list)) and \
                   len(quantized) == 1 and isinstance(arg_or_args, Node):
                    # when argument is one Node instead of tuple, we just need to check
                    # 0 is in the quantized list
                    updated_quantized = 0 in quantized

                if updated_quantized is None:
                    return map_arg(arg_or_args, load_x)
                if isinstance(updated_quantized, bool):
                    return map_arg(
                        arg_or_args,
                        load_quantized if updated_quantized else load_non_quantized)
                elif isinstance(updated_quantized, (tuple, list)):
                    assert isinstance(arg_or_args, (tuple, list)), arg_or_args
                    loaded_args = []
                    # for now, we only support quantizing positional arguments
                    for i, a in enumerate(arg_or_args):
                        if i in updated_quantized:
                            loaded_args.append(map_arg(a, load_quantized))
                        else:
                            loaded_args.append(map_arg(a, load_non_quantized))
                    return type(arg_or_args)(loaded_args)
            return load_arg_impl

        def node_arg_is_quantized(node_arg: Any) -> bool:
            if isinstance(node_arg, Node):
                assert node_arg.name in env or node_arg.name in quant_env, \
                    'Expecting node_arg to be in the environment'
                # there might be nodes appearing in both environemnts, but
                # quant_env will take precedence
                if node_arg.name in quant_env:
                    return True
                elif node_arg.name in env:
                    return False
                else:
                    return False
            elif isinstance(node_arg, list):
                quantized = map(node_arg_is_quantized, node_arg)
                if all(quantized):
                    return True
                elif not any(quantized):
                    return False
                else:
                    raise Exception(
                        "partially quantized inputs in list not handled yet")
            else:
                return False

        def is_output_quantized(node: Node, obj: QuantizeHandler) -> bool:
            """ Check if output node is quantized or not """
            assert self.modules is not None
            # by default the output for a quantizable node is expected to be quantized
            quantized = True

            # Need to get correct quantized/non-quantized state forn the output
            # of FixedQParamsQuantizeHandler
            # TODO: we may want to try to remove the special case here
            # as well
            if type(obj) in [
                    CopyNodeQuantizeHandler,
                    FixedQParamsOpQuantizeHandler
            ]:
                assert node.op in [
                    'call_module',
                    'call_function',
                    'call_method'], \
                    'FixedQParamsQuantizeHandler of type ' + node.op + ' is not handled'
                # TODO: need to extend this to consider all relevant args instead of just arg[0]
                quantized = node_arg_is_quantized(node.args[0])

            # the output is unquantized if the node is not a CopyNode
            # and activation is fp16 (since we will output fp32 currently for fp16
            # converter
            if not activation_is_int8_quantized(qconfig) or \
               not input_output_observed(obj):
                quantized = False
            if node_return_type_is_int(node):
                quantized = False

            return quantized

        def insert_quantize_node(node: Node) -> None:
            """ Given a activation_post_process module call node, insert a
            quantize node"""
            assert self.modules is not None
            assert isinstance(node.target, str)
            observer_module = self.modules[node.target]
            prev_node = node.args[0]
            if observer_module.dtype == torch.float32:
                # copy the observer for fp32 dtype
                env[node.name] = self.quantized_graph.node_copy(
                    node, load_non_quantized)
            elif isinstance(prev_node, Node) and prev_node.name in quant_env:
                # if previous node is already quantized, we'll just remove the
                # activation_post_process
                _, prev_dtype = quant_env[prev_node.name]
                current_dtype = observer_module.dtype
                if prev_dtype == current_dtype:
                    quant_env[node.name] = quant_env[prev_node.name]
                else:
                    root_module = self.modules[""]
                    assert isinstance(prev_node, Node)
                    observer_dtype: torch.dtype = observer_module.dtype  # type: ignore
                    quant_env[node.name] = (
                        quantize_node(self, load_non_quantized(prev_node),  # type: ignore
                                      observer_module, node, is_input=True),  # type: ignore
                        observer_dtype)  # type: ignore
            else:
                # replace activation post process with quantization ops
                root_module = self.modules[""]
                assert isinstance(node.args[0], Node)
                dtype: torch.dtype = observer_module.dtype  # type: ignore
                quant_env[node.name] = (
                    quantize_node(self, load_non_quantized(node.args[0]),  # type: ignore
                                  observer_module, node, is_input=True),  # type: ignore
                    dtype)  # type: ignore

        # additional state to override inputs to be quantized, if specified
        # by the user
        placeholder_node_seen_cnt = 0
        output_node_seen_cnt = 0
        input_quantized_idxs: List[int] = self.prepare_custom_config_dict.get(
            "input_quantized_idxs", [])
        output_quantized_idxs: List[int] = self.prepare_custom_config_dict.get(
            "output_quantized_idxs", [])

        for node in model.graph.nodes:
            if node.op == "output":
                cur_output_node_idx = output_node_seen_cnt
                output_node_seen_cnt += 1
                if cur_output_node_idx in output_quantized_idxs:
                    # Result are kept quantized if the user specified the
                    # output_quantized_idxs override.
                    graph_output = map_arg(node.args[0], load_x)
                else:
                    graph_output = map_arg(node.args[0], load_non_quantized)
                self.quantized_graph.output(graph_output)
                continue
            root_node, matched, matched_pattern, obj, qconfig = \
                matches.get(node.name, (None, None, None, None, None))
            if root_node is node:
                is_observed_standalone_module_node = (
                    node.op == 'call_module' and
                    is_observed_standalone_module(
                        self.modules[node.target])  # type: ignore
                )
                if qconfig is None and not is_observed_standalone_module_node:
                    result = self.quantized_graph.node_copy(
                        node, load_non_quantized)
                    quantized = False
                else:
                    assert obj is not None
                    # We will get whether the output is quantized or not before
                    # convert for standalone module and after convert
                    # for non-standalone module, since _standalone_module_output_quantized_idxs
                    # is only available in observed standalone module
                    if is_observed_standalone_module_node:
                        out_quant_idxs = self.modules[node.target]._standalone_module_output_quantized_idxs.tolist()  # type: ignore
                        assert len(out_quant_idxs) <= 1, "Currently standalone only support one output"
                        quantized = 0 in out_quant_idxs

                    result = obj.convert(
                        self, node, load_arg, is_reference=is_reference,
                        convert_custom_config_dict=convert_custom_config_dict)
                    if not is_observed_standalone_module_node:
                        quantized = is_output_quantized(node, obj)

                if quantized:
                    quant_env[node.name] = result, activation_dtype(qconfig)
                else:
                    env[node.name] = result
                continue
            elif root_node is not None:
                if qconfig is None:
                    # This branch is hit if all of these conditions are met:
                    # 1. we are in a fusion pattern of multiple nodes (i.e. add-relu)
                    # 2. the current node is not the "root_node" of the pattern
                    # 3. quantization for this pattern is disabled
                    #
                    # In this case, we need to make sure to populate the env with
                    # intermediate nodes manually, because the QuantizeHandler.convert
                    # function will not be called.
                    result = self.quantized_graph.node_copy(
                        node, load_non_quantized)
                    env[node.name] = result
                continue

            # handle activation post process calls
            if node.op == 'call_module' and \
                    is_activation_post_process(self.modules[node.target]):
                insert_quantize_node(node)
            elif node.op == 'placeholder':
                cur_placeholder_node_idx = placeholder_node_seen_cnt
                placeholder_node_seen_cnt += 1
                if cur_placeholder_node_idx in input_quantized_idxs:
                    quant_env[node.name] = \
                        self.quantized_graph.node_copy(node, load_non_quantized), activation_dtype(qconfig) if qconfig else None
                else:
                    env[node.name] = \
                        self.quantized_graph.node_copy(node, load_non_quantized)
            else:
                # copy quantized or non-quantized node
                env[node.name] = \
                    self.quantized_graph.node_copy(node, load_non_quantized)

        # remove activation post process
        act_post_process_removed_graph = Graph()
        env = {}

        def load_arg_simple(a: Argument) -> Argument:
            return map_arg(a, lambda node: env[node.name])
        for node in self.quantized_graph.nodes:
            if node.op == 'output':
                act_post_process_removed_graph.output(
                    map_arg(node.args[0], load_arg_simple))
                continue
            if node.op == 'call_module' and \
               is_activation_post_process(self.modules[node.target]):
                # remove activation post process node
                env[node.name] = env[node.args[0].name]
            else:
                env[node.name] = act_post_process_removed_graph.node_copy(
                    node, load_arg_simple)

        # removes qconfig and activation_post_process modules
        if _remove_qconfig_flag:
            _remove_qconfig(model)
        model = QuantizedGraphModule(model, act_post_process_removed_graph)
        return model

    # Trace back from the weight node util we hit getattr, reconstruct the
    # graph module with the traced nodes and run the graph module to pack the
    # weight. then replace the original chain of ops with the packed weight.
    def _fold_weight(self, quantized: QuantizedGraphModule) -> QuantizedGraphModule:
        packed_weights = dict()
        # map from folded node name to the prepacked weight name
        folded_nodes = dict()
        # get packed weights
        for node in quantized.graph.nodes:
            if node.op == 'call_function' and node.target in WEIGHT_PREPACK_OPS:
                nodes_to_fold = collect_producer_nodes(node)
                if nodes_to_fold is not None:
                    for node_to_fold in nodes_to_fold:
                        folded_nodes[node_to_fold.name] = node

                    prepacking_module = graph_module_from_producer_nodes(
                        quantized, nodes_to_fold)
                    packed_weight = prepacking_module()
                    packed_weights[node.name] = packed_weight

        # remove folded nodes and replace the prepacking node with getattr
        folded_graph = Graph()
        env: Dict[Any, Any] = {}

        def load_arg(a):
            return map_arg(a, lambda node: env[node.name])
        quantized_root = quantized
        quantized_graph = quantized.graph

        for node in quantized_graph.nodes:
            prepack_node = folded_nodes.get(node.name, None)
            if prepack_node is node:
                packed_weight = packed_weights[node.name]
                # add a prepacked attribute to root
                op_node = list(prepack_node.users)[0]
                module_path, _ = self.node_name_to_scope[op_node.name]
                get_new_packed_weight_name = \
                    get_new_attr_name_with_prefix(module_path + '_packed_weight_')
                packed_weight_name = get_new_packed_weight_name(quantized_root)
                setattr(quantized_root, packed_weight_name, packed_weight)
                # replace prepack node with a getattr node
                env[node.name] = folded_graph.create_node(
                    'get_attr', packed_weight_name, (), {})
            elif prepack_node is not None:
                # remove the foled node
                continue
            else:
                # copy other nodes
                env[node.name] = folded_graph.node_copy(node, load_arg)
        quantized = QuantizedGraphModule(quantized_root, folded_graph)
        return quantized

    def _fold_quant_dequant(self, quantized: QuantizedGraphModule) -> QuantizedGraphModule:
        """ If quantize op is followed by a dequantize, we fold the ops together and remove the dequant.
            In the case where the only consumer of quantize_per_tensor is a dequant op, we erase both
            nodes from the graph, along with the qparams associated with quantize op.
        """

        for node in quantized.graph.nodes:
            if node.op == 'call_function' and node.target == torch.quantize_per_tensor:
                quant_uses = list(node.users)
                quant_args = node.args
                float_tensor = quant_args[0]
                for user in quant_uses:
                    is_dequant = user.op == 'call_method' and user.target == "dequantize"
                    if is_dequant:
                        user.replace_all_uses_with(float_tensor)
                        quantized.graph.erase_node(user)
                        # If dequant is the only user of quant node, we erase quant node
                        # and all it's inputs.
                        if len(quant_uses) == 1:
                            quantized.graph.erase_node(node)
                            for arg in quant_args[1:]:
                                if isinstance(arg, Node):
                                    quantized.graph.erase_node(arg)
        return quantized

    def convert(self, model: GraphModule, is_reference: bool = False,
                convert_custom_config_dict: Dict[str, Any] = None,
                is_standalone_module: bool = False,
                _remove_qconfig: bool = True) -> QuantizedGraphModule:
        quantized = self._convert(
            model, is_reference, convert_custom_config_dict, is_standalone_module, _remove_qconfig_flag=_remove_qconfig)
        if not is_reference:
            quantized = self._fold_weight(quantized)
            quantized = self._fold_quant_dequant(quantized)
        return quantized

    def _find_matches(
            self, graph: Graph, modules: Dict[str, torch.nn.Module],
            patterns: Dict[Pattern, QuantizeHandler],
            standalone_module_names: List[str] = None,
            standalone_module_classes: List[Callable] = None,
            custom_module_classes: List[Any] = None) -> Dict[str, MatchResult]:
        """
        Matches the nodes in the input graph to quantization patterns, and
        outputs the information needed to quantize them in future steps.

        Inputs:
          - graph: an fx.Graph object
          - modules: a mapping of fully qualified module name to instance,
              for example, {'foo': ModuleFoo, ...}
          - patterns: a mapping from a tuple of nodes in reverse order to
              uninitialized QuantizeHandler subclass.

        Outputs a map of
          node_name ->
            (node, matched_values, matched_pattern, QuantizeHandler instance,
             qconfig)

        For example, {
          'relu_1': (relu_1, [relu_1], torch.nn.functional.relu,
                     <CopyNodeQuantizeHandler instance>, QConfig(...)),
          ...
        }
        """
        if custom_module_classes is None:
            custom_module_classes = []

        if standalone_module_classes is None:
            standalone_module_classes = []

        if standalone_module_names is None:
            standalone_module_names = []

        match_map: Dict[str, MatchResult] = {}
        all_matched : Set[str] = set()

        def record_match(pattern, node, matched):
            if isinstance(pattern, tuple):
                s, *args = pattern
                record_match(s, node, matched)
                if pattern[0] is not getattr:
                    for subpattern, arg in zip(args, node.args):
                        record_match(subpattern, arg, matched)
            else:
                matched.append(node)

        cache_for_no_tensor_check: Dict[Node, bool] = dict()
        for node in reversed(graph.nodes):
            if node.name not in match_map and node.name not in all_matched:
                for pattern, value in patterns.items():
                    if is_match(modules, node, pattern):
                        skip_this_match = False
                        if value is BinaryOpQuantizeHandler:
                            use_copy_node = all_node_args_have_no_tensors(node, modules, cache_for_no_tensor_check)
                            if use_copy_node:
                                # TODO(future PR): update the pattern to quantize
                                # handler logic to take this into account.
                                value = CopyNodeQuantizeHandler  # type: ignore

                            this_node_qconfig = self.qconfig_map[node.name]
                            if this_node_qconfig:
                                dtypes = get_qconfig_dtypes(this_node_qconfig)
                                # TODO(future PR): update the pattern to quantize
                                # handler logic to take this into account.
                                skip_this_match = (
                                    (node.target in binary_op_supported_dtypes) and
                                    (dtypes not in binary_op_supported_dtypes[node.target])
                                )

                        if not skip_this_match:
                            matched: List[Any] = []
                            record_match(pattern, node, matched)
                            for n in matched:
                                match_map[n.name] = (
                                    node, matched, pattern, value(self, node),  # type: ignore
                                    self.qconfig_map[n.name])
                                all_matched.add(n.name)
                            # break after finding the first match
                            break

        # add custom module instances to the match result
        assert self.modules is not None
        for node in graph.nodes:
            if node.op == 'call_module' and \
               type(self.modules[node.target]) in custom_module_classes:
                custom_module_qconfig = self.qconfig_map[node.name]
                match_map[node.name] = (
                    node, [node], None, CustomModuleQuantizeHandler(self, node),
                    custom_module_qconfig)

        def is_standalone_module(node_target):
            assert self.modules is not None
            return (
                node_target in standalone_module_names or  # type: ignore
                type(self.modules[node_target]) in standalone_module_classes  # type: ignore
            )

        # add standalone modules to the match
        for node in graph.nodes:
            if node.op == 'call_module' and \
               (is_standalone_module(node.target) or
                    is_observed_standalone_module(self.modules[node.target])):
                # add node to matched nodes
                custom_module_qconfig = self.qconfig_map[node.name]
                match_map[node.name] = (
                    node, [node], None,
                    StandaloneModuleQuantizeHandler(self, node),
                    custom_module_qconfig)

        return match_map

    def _find_quants(
            self, graph: Graph, modules: Dict[str, torch.nn.Module],
            matches: Dict[str, MatchResult]) -> Dict[str, List[Tuple[DefaultQuantizeHandler, Callable]]]:
        """
        Takes the nodes in the input graph and pending matches, and finds and
        returns the input and output nodes which need to be quantized.

        Inputs:
          - graph: an fx.Graph object
          - modules: a dictionary from module path to module
          - matches: output of self._find_matches function

        Outputs a map of
         node_name -> list of (QuantizeHandler instance (always DefaultQuantizeHandler),
         activation_post_process (observer/fake_quantize module) constructor)
         the reason why the value is a list is because each node can be configured with multiple
         qconfigs, for example in a subgraph of functional linear
         op followed by a sigmoid op, linear is configured with int8 static quantization
         and sigmoid is configured with float16 static quantization,
         then the output of linear (and input of sigmoid) needs first to be quantized to
         int8 and then float16
        """
        quants: Dict[str, List[Tuple[DefaultQuantizeHandler, Callable]]] = defaultdict(list)
        cache_for_no_tensor_check: Dict[Node, bool] = dict()

        def visit(node, matched_pattern, qconfig):
            def visit_arg(arg):
                is_weight = node_arg_is_weight(node, arg)
                is_bias = node_arg_is_bias(node, arg)
                is_activation = not (is_weight or is_bias)
                no_tensors = all_node_args_have_no_tensors(arg, modules, cache_for_no_tensor_check)
                # bias needs to be quantized if activation is fp16 and weight is fp16
                # this is the case for glow
                should_add_handler = qconfig is not None and (
                    (is_activation and
                     activation_is_statically_quantized(qconfig)) or
                    (is_weight and weight_is_quantized(qconfig)) or
                    (is_bias and activation_dtype(qconfig) == torch.float16)
                    and weight_dtype(qconfig) == torch.float16) and \
                    (not no_tensors)

                if should_add_handler:
                    act_post_process_ctr = qconfig.weight if is_weight else \
                        qconfig.activation
                    # overwrite the constructor from qconfig if it is int8 quantized
                    if activation_is_int8_quantized(qconfig):
                        act_post_process_ctr = \
                            get_default_output_activation_post_process_map().get(
                                matched_pattern,
                                act_post_process_ctr)
                    if len(quants[arg.name]) > 0:
                        _, last_act_post_process_ctr = quants[arg.name][-1]
                        if act_post_process_ctr == last_act_post_process_ctr:
                            # we won't add act_post_process_ctr if it is the same as the
                            # one
                            return visit_arg
                    quants[arg.name].append((
                        DefaultQuantizeHandler(self, arg), act_post_process_ctr))
            return visit_arg

        for node in graph.nodes:
            if node.name in matches:
                root_node, matched_nodes, matched_pattern, quantize_handler, \
                    qconfig = matches[node.name]
                if root_node is node and \
                        input_output_observed(quantize_handler):
                    # matched_nodes[-1] is the first op in the sequence and
                    # matched_nodes[0] is the last op in the sequence
                    # inputs
                    # matched_pattern is set to None for inputs because
                    # we only want to select QuantizeHandler object based
                    # on pattern for output, inputs will always use
                    # DefaultQuantizeHandler
                    map_arg(matched_nodes[-1].args, visit(matched_nodes[-1],
                            None, qconfig))
                    map_arg(matched_nodes[-1].kwargs, visit(matched_nodes[-1],
                            None, qconfig))

                    # output
                    # we don't insert observer for output of standalone module
                    if not isinstance(
                            quantize_handler, StandaloneModuleQuantizeHandler):
                        # passing in matched_pattern here so that we can
                        # customize activation_post_process constructor for
                        # output based on the pattern, e.g.
                        # for sigmoid op we'll use
                        # default_affine_fixed_qparam_fake_quant
                        map_arg(matched_nodes[0],
                                visit(None, matched_pattern, qconfig))
        return quants<|MERGE_RESOLUTION|>--- conflicted
+++ resolved
@@ -402,11 +402,7 @@
 
         if node.op == 'placeholder':
             # skip adding observers at the graph input if the input is
-<<<<<<< HEAD
-            # overriden to be quantized
-=======
             # overridden to be quantized
->>>>>>> 684589e8
             cur_placeholder_node_idx = placeholder_node_seen_cnt
             placeholder_node_seen_cnt += 1
             if cur_placeholder_node_idx in input_quantized_idxs:
