--- conflicted
+++ resolved
@@ -397,13 +397,8 @@
           &::c10d::Reducer::set_forward_pass_work_handle,
           py::call_guard<py::gil_scoped_release>())
       .def(
-<<<<<<< HEAD
-          "_get_local_used_maps",
-          &::c10d::Reducer::get_local_used_maps_on_device)
-=======
           "_get_local_used_map",
           &::c10d::Reducer::get_local_used_map_on_device)
->>>>>>> fccaa4a3
       .def(
           "_set_ddp_runtime_logging_sample_rate",
           &::c10d::Reducer::set_ddp_runtime_logging_sample_rate,
