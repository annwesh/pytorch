/**
 * This file implements the core classes for Tensor Expressions.
 *
 * The structure of the expressions is inspired by Halide/TVM IR.
 */
#pragma once

#include <torch/csrc/jit/tensorexpr/fwd_decls.h>
#include <torch/csrc/jit/tensorexpr/ir_mutator.h>
#include <torch/csrc/jit/tensorexpr/ir_visitor.h>
#include <torch/csrc/jit/tensorexpr/types.h>

namespace torch {
namespace jit {
namespace tensorexpr {

enum IRNodeType {
  kPrimitive,
  kAdd,
  kSub,
  kMul,
  kDiv,
  kMod,
  kMax,
  kMin,
  kAnd,
  kOr,
  kLshift,
  kRshift,
  kXor,
  kCompareSelect,
  kCast,
  kBitCast,
  kOther,
};

// The common base between all expression node.
class TORCH_API Expr : public std::enable_shared_from_this<Expr> {
 public:
  explicit Expr(Dtype dtype, IRNodeType expr_type = kOther)
      : dtype_(dtype), expr_type_(expr_type) {}
  virtual ~Expr() = default;
  Dtype dtype() const {
    return dtype_;
  }
  virtual void accept(IRVisitor* visitor) = 0;
  virtual ExprPtr accept_mutator(IRMutator* mutator) = 0;

  IRNodeType expr_type() const {
    return expr_type_;
  }
  // Is this a fixed (constant) immediate value.
  virtual bool isConstant() const {
    return false;
  }

  void set_dtype(Dtype dtype) {
    dtype_ = dtype;
  }

  /*
   * Make a deep copy of the given expression.
   *
   * All sub-expressions inside the given expressions are also cloned. Note
   * that the variables are not deep-copied since they are immutable.
   */
<<<<<<< HEAD
  static Expr* clone(Expr* s);
=======
  static ExprPtr clone(ExprPtr s);

 protected:
  std::shared_ptr<Expr> getptr() {
    return shared_from_this();
  }
>>>>>>> fccaa4a3

 private:
  Dtype dtype_;
  IRNodeType expr_type_;
};

// A CRTP pattern to accept visitors for children class,
// and dispatch back to the children.
template <class Op, class Base = Expr>
class ExprNode : public Base {
 public:
  using ExprNodeBase = ExprNode<Op>;
  void accept(IRVisitor* visitor) override {
    visitor->visit(static_to<Op>(Base::getptr()));
  }
  ExprPtr accept_mutator(IRMutator* mutator) override;
  // pass the constructor to the base class
  using Base::Base;
};

// A wrapper object to the underlying ExprNode.
// Also serves the primary way to build and operate on other expressions.
class TORCH_API ExprHandle {
 public:
  ExprHandle() = default;
  explicit ExprHandle(ExprPtr node) : base_expr_node_(node) {}

  ExprPtr node() {
    return base_expr_node_;
  }

  ExprPtr node() const {
    return base_expr_node_;
  }

  bool empty() const {
    return base_expr_node_ == nullptr;
  }

#define IMM_EXPR_DECLARE(Type, Name) ExprHandle(Type v);
  AT_FORALL_SCALAR_TYPES_AND3(Bool, Half, BFloat16, IMM_EXPR_DECLARE);
#undef IMM_EXPR_DECLARE

  template <class Op>
  NodePtr<Op> AsNode() {
    return to<Op>(this->node());
  }

  template <class Op>
  NodePtr<Op> AsNode() const {
    // NOLINTNEXTLINE(cppcoreguidelines-pro-type-const-cast)
    return const_cast<ExprHandle*>(this)->AsNode<Op>();
  }

  Dtype dtype() const {
    return node()->dtype();
  }

  // Handling the math operators.
  ExprHandle operator+(const ExprHandle& other) const;
  ExprHandle operator-(const ExprHandle& other) const;
  ExprHandle operator*(const ExprHandle& other) const;
  ExprHandle operator/(const ExprHandle& other) const;
  ExprHandle operator%(const ExprHandle& other) const;
  ExprHandle operator==(const ExprHandle& other) const;
  ExprHandle operator!=(const ExprHandle& other) const;
  ExprHandle operator>(const ExprHandle& other) const;
  ExprHandle operator>=(const ExprHandle& other) const;
  ExprHandle operator<(const ExprHandle& other) const;
  ExprHandle operator<=(const ExprHandle& other) const;
  ExprHandle operator&(const ExprHandle& other) const;
  ExprHandle operator|(const ExprHandle& other) const;
  ExprHandle operator&&(const ExprHandle& other) const;
  ExprHandle operator||(const ExprHandle& other) const;
  ExprHandle operator^(const ExprHandle& other) const;
  ExprHandle operator<<(const ExprHandle& other) const;
  ExprHandle operator>>(const ExprHandle& other) const;

 private:
  ExprPtr base_expr_node_ = nullptr;
};

// The underlying representation node to a Var.
// Currently, each Var object represents a unique variable, even though the
// names might be the same. We should consider add a unique_name as well.
class TORCH_API Var : public ExprNode<Var> {
 public:
  static ExprHandle make(const std::string& name_hint, Dtype dtype) {
    return ExprHandle(alloc<Var>(name_hint, dtype));
  }
  static ExprHandle make(Dtype dtype) {
    return ExprHandle(alloc<Var>("", dtype));
  }

  // TODO: unique_name
  const std::string& name_hint() const {
    return name_hint_;
  }

  void set_name_hint(const std::string& name) {
    name_hint_ = name;
  }

  void set_name_hint(std::string&& name) {
    name_hint_ = name;
  }

  Var(std::string name_hint, Dtype dtype)
      : ExprNodeBase(dtype, kPrimitive), name_hint_(std::move(name_hint)) {}

 private:
  std::string name_hint_;
};

class TORCH_API Buf : public ExprNode<Buf> {
 public:
  static ExprHandle make(
      const std::string& name_hint,
      const std::vector<ExprHandle>& dims,
      Dtype dtype);
  static ExprHandle make(const std::vector<ExprHandle>& dims, Dtype dtype);

  // TODO: unique_name
  VarPtr base_handle() const {
    return base_handle_;
  }
  void set_base_handle(VarPtr base_handle) {
    base_handle_ = base_handle;
  }

  const std::string& name_hint() const {
    return base_handle_->name_hint();
  }
  void set_name_hint(const std::string& name_hint) {
    base_handle_->set_name_hint(name_hint);
  }

  // NOLINTNEXTLINE(cppcoreguidelines-pro-type-member-init)
  Buf(const std::string& name_hint,
      const std::vector<ExprPtr>& dims,
      Dtype dtype,
      ExprPtr initializer = nullptr)
      : Buf(alloc<Var>(name_hint, kHandle), dims, dtype, initializer) {}

  // NOLINTNEXTLINE(cppcoreguidelines-pro-type-member-init)
  Buf(VarPtr var,
      std::vector<ExprPtr> dims,
      Dtype dtype,
      ExprPtr initializer = nullptr)
      : ExprNodeBase(dtype, kPrimitive),
        base_handle_(var),
        dims_(std::move(dims)),
        initializer_(initializer) {
    TORCH_CHECK(var);
  }

  size_t ndim() const {
    return dims_.size();
  }
  ExprPtr dim(size_t index) const {
    if (index >= ndim()) {
      throw out_of_range_index();
    }
    return dims_[index];
  }
  std::vector<ExprPtr> dims() const {
    return dims_;
  }
  void set_dims(std::vector<ExprPtr> dims) {
    dims_ = dims;
  };

  ExprPtr initializer() const {
    return initializer_;
  };

  bool hasConstantDims() const {
    for (auto d : dims_) {
      if (!d->isConstant()) {
        return false;
      }
    }
    return true;
  }

 private:
  VarPtr base_handle_;
  std::vector<ExprPtr> dims_;
  ExprPtr initializer_;
};

class TORCH_API BufHandle : public ExprHandle {
 public:
  BufHandle(
      const std::string& name_hint,
      const std::vector<ExprHandle>& dims,
      Dtype dtype)
      : ExprHandle(Buf::make(name_hint, dims, dtype)) {}

  BufHandle(const std::vector<ExprHandle>& dims, Dtype dtype)
      : ExprHandle(Buf::make("_", dims, dtype)) {}

  explicit BufHandle(Dtype dtype) : ExprHandle(Buf::make("_", {}, dtype)) {}

  explicit BufHandle(BufPtr node) : ExprHandle(node) {}
  BufPtr node() const {
    return static_to<Buf>(ExprHandle::node());
  }
  BufPtr node() {
    return static_to<Buf>(ExprHandle::node());
  }

  template <typename... Ts>
  inline ExprHandle load(const Ts&... ts) const;

  template <typename T>
  inline ExprHandle load(const std::vector<T>& args) const;

  inline ExprHandle load(const std::vector<ExprHandle>& args) const;

  StorePtr store(const std::vector<ExprHandle>& args, const ExprHandle& val)
      const;

  bool operator==(const BufHandle& other) const {
    return this->node() == other.node();
  }
  bool operator!=(const BufHandle& other) const {
    return !(*this == other);
  }

  const std::string& name_hint() const {
    return this->node()->name_hint();
  }

  bool empty() const {
    return (this->node() == nullptr);
  }

  size_t ndim() const {
    return node()->ndim();
  }

  std::vector<ExprHandle> dims() const;

  ExprHandle dim(size_t index) const {
    return ExprHandle(node()->dim(index));
  }
};

// An expression to construct the underlying variable node.
// Note: do not store any info here, since it is often possible to slice this
// object. For example: VarHandle x('x'); ExprHandle x2 = x;
class TORCH_API VarHandle : public ExprHandle {
 public:
  // Creates an empty VarHandle whose base Var is set to nullptr.
  VarHandle() : ExprHandle() {}

  explicit VarHandle(Dtype dtype) : ExprHandle(Var::make(dtype)) {}

  VarHandle(const std::string& name_hint, Dtype dtype)
      : ExprHandle(Var::make(name_hint, dtype)) {}

  explicit VarHandle(VarPtr node) : ExprHandle(node) {}

  VarPtr node() const {
    return static_to<Var>(ExprHandle::node());
  }
  bool operator==(const VarHandle& other) const {
    return this->node() == other.node();
  }
  bool operator!=(const VarHandle& other) const {
    return !(*this == other);
  }

  const std::string& name_hint() const {
    return this->node()->name_hint();
  }
  bool empty() const {
    return (this->node() == nullptr);
  }
};

template <class Op, class Base>
ExprPtr ExprNode<Op, Base>::accept_mutator(IRMutator* mutator) {
  return mutator->mutate(static_to<Op>(Base::getptr()));
}

inline bool same_node(const ExprHandle& expr1, const ExprHandle& expr2) {
  return expr1.AsNode<Expr>() == expr2.AsNode<Expr>();
}

TORCH_API ExprHandle sin(const ExprHandle& v);
TORCH_API ExprHandle cos(const ExprHandle& v);
TORCH_API ExprHandle tan(const ExprHandle& v);
TORCH_API ExprHandle asin(const ExprHandle& v);
TORCH_API ExprHandle acos(const ExprHandle& v);
TORCH_API ExprHandle atan(const ExprHandle& v);
TORCH_API ExprHandle sinh(const ExprHandle& v);
TORCH_API ExprHandle cosh(const ExprHandle& v);
TORCH_API ExprHandle tanh(const ExprHandle& v);
TORCH_API ExprHandle sigmoid(const ExprHandle& v);
TORCH_API ExprHandle exp(const ExprHandle& v);
TORCH_API ExprHandle expm1(const ExprHandle& v);
TORCH_API ExprHandle abs(const ExprHandle& v);
TORCH_API ExprHandle log(const ExprHandle& v);
TORCH_API ExprHandle fast_tanh(const ExprHandle& v);
TORCH_API ExprHandle fast_sigmoid(const ExprHandle& v);
TORCH_API ExprHandle fast_log(const ExprHandle& v);
TORCH_API ExprHandle log_vml(const ExprHandle& v);
TORCH_API ExprHandle log2(const ExprHandle& v);
TORCH_API ExprHandle log10(const ExprHandle& v);
TORCH_API ExprHandle log1p(const ExprHandle& v);
TORCH_API ExprHandle erf(const ExprHandle& v);
TORCH_API ExprHandle erfc(const ExprHandle& v);
TORCH_API ExprHandle sqrt(const ExprHandle& v);
TORCH_API ExprHandle rsqrt(const ExprHandle& v);
TORCH_API ExprHandle ceil(const ExprHandle& v);
TORCH_API ExprHandle floor(const ExprHandle& v);
TORCH_API ExprHandle round(const ExprHandle& v);
TORCH_API ExprHandle trunc(const ExprHandle& v);
TORCH_API ExprHandle frac(const ExprHandle& v);
TORCH_API ExprHandle lgamma(const ExprHandle& v);
TORCH_API ExprHandle atan2(const ExprHandle& v1, const ExprHandle& v2);
TORCH_API ExprHandle pow(const ExprHandle& v1, const ExprHandle& v2);
TORCH_API ExprHandle fmod(const ExprHandle& v1, const ExprHandle& v2);
TORCH_API ExprHandle remainder(const ExprHandle& v1, const ExprHandle& v2);
TORCH_API ExprHandle isnan(const ExprHandle& v1);
TORCH_API ExprHandle Relu(const ExprHandle& v1);

TORCH_API ExprHandle
ifThenElse(const ExprHandle& c, const ExprHandle& t, const ExprHandle& f);

TORCH_API ExprHandle expr_to_vec(ExprHandle v, int lanes);

} // namespace tensorexpr
} // namespace jit
} // namespace torch<|MERGE_RESOLUTION|>--- conflicted
+++ resolved
@@ -64,16 +64,12 @@
    * All sub-expressions inside the given expressions are also cloned. Note
    * that the variables are not deep-copied since they are immutable.
    */
-<<<<<<< HEAD
-  static Expr* clone(Expr* s);
-=======
   static ExprPtr clone(ExprPtr s);
 
  protected:
   std::shared_ptr<Expr> getptr() {
     return shared_from_this();
   }
->>>>>>> fccaa4a3
 
  private:
   Dtype dtype_;
