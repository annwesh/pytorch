--- conflicted
+++ resolved
@@ -63,8 +63,6 @@
     ),
 )
 
-<<<<<<< HEAD
-=======
 int8_mm_configs = functools.partial(
     filtered_configs,
     configs=(
@@ -86,7 +84,6 @@
     ),
 )
 
->>>>>>> 2f86c9bc
 
 def mm_grid(m, n, meta):
     """
@@ -121,7 +118,7 @@
     )
 
 
-def mm_args(mat1, mat2, *others, layout=None):
+def mm_args(mat1, mat2, *others, layout=None, out_dtype=None):
     """
     Common arg processing for mm,bmm,addmm,etc
     """
@@ -133,11 +130,15 @@
     if layout is None:
         from torch._inductor.ir import FixedLayout
 
+        if out_dtype is None:
+            out_dtype = mat1.get_dtype()
         layout = FixedLayout(
             mat1.get_device(),
-            mat1.get_dtype(),
+            out_dtype,
             [*b, m, n],
         )
+    else:
+        assert out_dtype is None, "out_dtype is ignored if layout is specified."
 
     from ..lowering import expand
 
