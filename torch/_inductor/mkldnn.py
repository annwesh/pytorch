--- conflicted
+++ resolved
@@ -97,12 +97,7 @@
     def __init__(
         self,
         conv: nn.Module,
-<<<<<<< HEAD
         input_size: list,
-=======
-        unary: Optional[nn.Module],
-        input_size: Optional[list],
->>>>>>> 8fee4669
     ):
         super().__init__(
             conv.in_channels,
@@ -466,24 +461,7 @@
     )
 
 
-<<<<<<< HEAD
 def fused_conv_binary_eval(conv: nn.Module, binary_op_name: str, input_size: list):
-=======
-def fused_conv_unary_eval(
-    conv: nn.Module, unary: nn.Module, input_size: Optional[list]
-):
-    assert not (conv.training), "Fusion only for eval!"
-    return ConvUnary2d(
-        conv,
-        unary,
-        input_size,
-    )
-
-
-def fused_conv_binary_eval(
-    conv: nn.Module, binary_op_name: str, input_size: Optional[list]
-):
->>>>>>> 8fee4669
     assert not (conv.training), "Fusion only for eval!"
     return ConvBinary2d(
         conv,
