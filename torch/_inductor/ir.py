--- conflicted
+++ resolved
@@ -2697,6 +2697,7 @@
         kwargs = []
         if self.kwargs:
             if V.graph.cpp_wrapper:
+                # TODO: fix it for addmm_out and remove ordered_kwargs_for_cpp_kernel
                 # TODO: use native_functions.yaml as the ground truth
                 assert (
                     self.ordered_kwargs_for_cpp_kernel
@@ -2808,26 +2809,10 @@
 
 class ExternKernelAlloc(ExternKernel):
     def codegen(self, wrapper):
-<<<<<<< HEAD
-        # TODO: put the below codegen inside wrapper
-        from torch._inductor.codegen.wrapper import CppWrapperCodeGen
-
-        if isinstance(wrapper, CppWrapperCodeGen):
-            # kwargs is already included in cpp_constant_args
-            args = self.cpp_wrapper_codegen_args()
-            wrapper.writeline(
-                f"auto {self.get_name()} = {self.cpp_kernel}({', '.join(args)});"
-            )
-        else:
-            args = [*self.codegen_args(), *self.codegen_kwargs()]
-            wrapper.writeline(f"{self.get_name()} = {self.kernel}({', '.join(args)})")
-
-=======
         args = [*self.codegen_args(), *self.codegen_kwargs()]
         V.graph.wrapper_code.generate_extern_kernel_alloc(
             self.get_name(), self.kernel, args
         )
->>>>>>> 690b771a
         if isinstance(self.layout, Layout):
             self.codegen_size_asserts(wrapper)
 
@@ -3273,12 +3258,6 @@
         convert_shape_to_inductor(output_stride),
     )
     constant_args = [padding, stride, dilation, groups]
-    cpp_constant_args = [
-        _string(padding),
-        _string(stride),
-        _string(dilation),
-        str(groups),
-    ]
 
     if transposed:
         constant_args.insert(1, output_padding)
@@ -3287,8 +3266,7 @@
         inputs.append(bias)
     else:
         constant_args.insert(0, bias)
-        cpp_constant_args.insert(0, "at::Tensor()")
-    return inputs, constant_args, kernel_layout, req_stride_order, cpp_constant_args
+    return inputs, constant_args, kernel_layout, req_stride_order
 
 
 class ConvolutionUnary(ExternKernelAlloc):
@@ -3301,7 +3279,6 @@
         constant_args=(),
         kernel="torch.ops.mkldnn._convolution_pointwise",
         cpp_kernel="mkldnn::_convolution_pointwise",
-        cpp_constant_args=(),
     ):
         super().__init__(layout, inputs, constant_args, None, kernel, cpp_kernel)
         self.cpp_kernel_key = "convolution_pointwise"
@@ -3317,21 +3294,12 @@
                 c10::string_view attr,
                 torch::List<c10::optional<at::Scalar>> scalars,
                 c10::optional<c10::string_view> algorithm)"""
-        self.cpp_constant_args = cpp_constant_args
 
     def codegen(self, wrapper):
-        from torch._inductor.codegen.wrapper import CppWrapperCodeGen
-
-        if isinstance(wrapper, CppWrapperCodeGen):
-            args = self.cpp_wrapper_codegen_args()
-        else:
-            args = self.codegen_args()
-
         wrapper.generate_fusion_ops_code(
             self.get_name(),
             self.kernel,
-            self.cpp_kernel,
-            args,
+            self.codegen_args(),
             self.cpp_op_schema,
             self.cpp_kernel_key,
         )
@@ -3358,22 +3326,16 @@
             constant_args,
             kernel_layout,
             _,
-            cpp_constant_args,
         ) = _prepare_convolution_fusion_create(
             cls, x, weight, bias, padding_, stride_, dilation_, groups
         )
-        constant_args = constant_args + [attr, scalars, algorithm]
-        cpp_constant_args = cpp_constant_args + [
-            f'"{attr}"',
-            _string(scalars) if scalars else "{-1}",
-            f'"{algorithm}"',
-        ]
+        constant_args = constant_args + [attr, scalars if scalars else [-1], algorithm]
+
         return ConvolutionUnary(
             layout=kernel_layout,
             inputs=inputs,
             constant_args=constant_args,
             kernel=kernel,
-            cpp_constant_args=cpp_constant_args,
         )
 
 
@@ -3410,18 +3372,10 @@
         self.cpp_constant_args = cpp_constant_args
 
     def codegen(self, wrapper):
-        from torch._inductor.codegen.wrapper import CppWrapperCodeGen
-
-        if isinstance(wrapper, CppWrapperCodeGen):
-            args = self.cpp_wrapper_codegen_args()
-        else:
-            args = self.codegen_args()
-
         wrapper.generate_fusion_ops_code(
             self.get_name(),
             self.kernel,
-            self.cpp_kernel,
-            args,
+            self.codegen_args(),
             self.cpp_op_schema,
             self.cpp_kernel_key,
             self.cpp_kernel_overlad_name,
@@ -3452,7 +3406,6 @@
             constant_args,
             kernel_layout,
             req_stride_order,
-            cpp_constant_args,
         ) = _prepare_convolution_fusion_create(
             cls, x, weight, bias, padding_, stride_, dilation_, groups
         )
@@ -3460,24 +3413,16 @@
         inputs.insert(1, other)
         constant_args = constant_args + [
             binary_attr,
-            binary_alpha,
-            unary_attr,
-            unary_scalars,
-            unary_algorithm,
-        ]
-        cpp_constant_args = cpp_constant_args + [
-            f'"{binary_attr}"',
-            str(binary_alpha) if binary_alpha else str(1.0),  # TODO: optional(float)
-            f'"{unary_attr}"' if unary_attr else '"none"',
-            _string(unary_scalars) if unary_scalars else "{-1}",  # TODO: optional(list)
-            unary_algorithm if unary_algorithm else '""',
+            binary_alpha if binary_alpha else 1.0,
+            unary_attr if unary_attr else "none",
+            unary_scalars if unary_scalars else [-1],
+            unary_algorithm if unary_algorithm else "",
         ]
         return ConvolutionBinary(
             layout=kernel_layout,
             inputs=inputs,
             constant_args=constant_args,
             kernel=kernel,
-            cpp_constant_args=cpp_constant_args,
         )
 
 
@@ -3526,7 +3471,6 @@
             constant_args,
             _,
             _,
-            cpp_constant_args,
         ) = _prepare_convolution_fusion_create(
             cls, x, weight, bias, padding_, stride_, dilation_, groups
         )
@@ -3756,7 +3700,6 @@
             constant_args,
             kernel_layout,
             _,
-            cpp_constant_args,
         ) = _prepare_convolution_fusion_create(
             cls,
             x,
