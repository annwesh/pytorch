--- conflicted
+++ resolved
@@ -537,19 +537,15 @@
         if sys.platform != "linux":
             self.disable_cpp_wrapper("platform not linux")
 
-<<<<<<< HEAD
     def check_profiler_mark_wrapper_call(self):
         if config.profiler_mark_wrapper_call:
             self.disable_cpp_wrapper("profiler not supported")
 
     @functools.lru_cache(None)
     def get_single_device(self):
-=======
-    def check_device_for_cpp_buffer(self):
->>>>>>> b469d17b
         if len(self.device_types) == 1:
             device = list(self.device_types)[0]
-            if device == "cpu" or "cuda":
+            if device == "cpu" or device == "cuda":
                 return device
         return None
 
