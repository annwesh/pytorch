import contextlib
import dataclasses
import enum
import logging
import weakref
from abc import ABC, abstractmethod
from contextlib import contextmanager
from typing import Callable, Generic, List, NamedTuple, Optional, Set, TypeVar

log = logging.getLogger(__name__)

import sympy

"""
torch._guards is the definitional source of truth for general purpose guard structures.

An important thing to keep in mind here is the preservation of layering. There should be no dynamo notions,
and no guard installation notions here.
"""


class GuardSource(enum.Enum):
    LOCAL = 0
    GLOBAL = 1
    LOCAL_NN_MODULE = 2
    GLOBAL_NN_MODULE = 3
    CONSTANT = 4
    RANDOM_VALUE = 5
    SHAPE_ENV = 6

    def select(self, locals_, globals_):
        # SHAPE_ENV counts as locals, because the guard expressions
        # created by shape env can reference f_locals
        #
        # RANDOM_VALUE counts as locals, because what we do is we run
        # Python RNG and assign it to a temporary, and then perform
        # guard tests on that temporary
        if self in (
            GuardSource.LOCAL,
            GuardSource.LOCAL_NN_MODULE,
            GuardSource.SHAPE_ENV,
            GuardSource.RANDOM_VALUE,
        ):
            return locals_
        if self in (GuardSource.GLOBAL, GuardSource.GLOBAL_NN_MODULE):
            return globals_
        raise NotImplementedError(str(self))

    def is_nn_module(self) -> bool:
        return self in (GuardSource.GLOBAL_NN_MODULE, GuardSource.LOCAL_NN_MODULE)

    def is_local(self):
        return self in (GuardSource.LOCAL, GuardSource.LOCAL_NN_MODULE)


"""
Base class for a "GuardBuilder" role.

The GuardBuilderBase role is to represent a scope within which to build a guard. The name is a little
confusing, as its not a builder, but for the sake of avoiding a lot of renames and keeping the original reference
to torchdynamo's GuardBuilder.

Note: create_fn is invoked with a GuardBuilderBase and a Guard. A GuardBuilder is chosen based
on GuardSource's select function.

There is value in keeping this GuardBuilderBase empty to keep layering clean.
"""


class GuardBuilderBase:
    pass


class ShapeGuard(NamedTuple):
    expr: sympy.Expr
    stack: str


@dataclasses.dataclass
class Guard:
    # The name of a Guard specifies what exactly it is the guard is guarding
    # on.  The meaning of the name is dependent on the create_fn; you must
    # look at the use-site inside create_fn to know what name means.
    #
    # That being said, although you might think this is just a "name", name is
    # usually an arbitrary Python expression that will be evaluated with all
    # globals (and locals, if you create a LOCAL guard) to extract the Python
    # object that we want to perform guard tests on.  This evaluation
    # typically happens in GuardBuilder.eval.  In these cases, name is
    # typically produced by Source.name() (not to be confused with
    # GuardSource)--morally, we could have stored a Source here.
    #
    # Occasionally, name is not a valid Python expression; sometimes
    # it is meaningless.  Example create_fns that are like this include
    # GRAD_MODE and SHAPE_ENV.
    name: str
    source: GuardSource
    create_fn: Callable[[GuardBuilderBase, "Guard"], None]
    is_volatile: bool = False

    # Export only. These values are written to at time of guard check_fn creation.
    guard_types: Optional[List[str]] = None
    code_list: Optional[List[str]] = None
    obj_weakref: Optional[object] = None
    guarded_class_weakref: Optional[type] = None

    def __hash__(self):
        return hash((self.name, self.source, id(self.create_fn)))

    def sort_key(self):
        return (
            self.source.value if self.source else -1,
            len(self.name),
            self.name,
            self.create_fn.__code__.co_firstlineno,
        )

    def __lt__(self, other):
        return self.sort_key() < other.sort_key()

    @staticmethod
    def weakref_to_str(obj_weakref):
        """
        This is a workaround of a Python weakref bug.

        `obj_weakref` is instance returned by `weakref.ref`,
        `str(obj_weakref)` is buggy if the original obj overrides __getattr__, e.g:

            class MyConfig(dict):
                def __getattr__(self, x):
                    return self[x]

            obj = MyConfig(offset=5)
            obj_weakref = weakref.ref(obj)
            str(obj_weakref)  # raise error: KeyError: '__name__'
        """
        if isinstance(obj_weakref, weakref.ReferenceType):
            obj = obj_weakref()
            if obj is not None:
                return f"<weakref at {hex(id(obj_weakref))}; to '{obj.__class__.__name__}' at {hex(id(obj))}>"
            else:
                return f"<weakref at {hex(id(obj_weakref))}; dead>"
        else:
            return str(obj_weakref)

    def __str__(self):
        s = f"""
            {self.source.name.lower() if self.source else ""} {repr(self.name)} {self.create_fn.__name__}
            {{
                'guard_types': {self.guard_types},
                'code': {self.code_list},
                'obj_weakref': {self.weakref_to_str(self.obj_weakref)}
                'guarded_class': {self.guarded_class_weakref}
            }}
            """
        return s

    def create(self, local_builder: GuardBuilderBase, global_builder: GuardBuilderBase):
        return self.create_fn(self.source.select(local_builder, global_builder), self)

    def is_nn_module(self):
        return self.source.is_nn_module()

    def is_local(self):
        return self.source.is_local()

    def set_export_info(self, guard_type, guarded_class, code_list, obj_weakref):
        if not self.guard_types:
            self.guard_types = list()

        self.guard_types.append(guard_type)

        assert self.guarded_class_weakref in (
            guarded_class,
            None,
        ), "Guarded class id must be identical, or None"
        self.guarded_class_weakref = guarded_class

        if not self.code_list:
            self.code_list = code_list
        else:
            self.code_list.extend(code_list)

        assert self.obj_weakref in (
            obj_weakref,
            None,
        ), "Guarded object must be identical, or None"
        self.obj_weakref = obj_weakref


# Subclasses can be found in torch/_dynamo/source.py
@dataclasses.dataclass
class Source:
    def reconstruct(self, codegen):
        raise NotImplementedError()

    def guard_source(self) -> GuardSource:
        raise NotImplementedError()

    def name(self) -> str:
        raise NotImplementedError()

    def make_guard(self, fn, is_volatile=False) -> Guard:
        if self.guard_source() is GuardSource.CONSTANT:
            raise NotImplementedError()
        return Guard(self.name(), self.guard_source(), fn, is_volatile)

    def is_nn_module(self) -> bool:
        return self.guard_source().is_nn_module()


T = TypeVar("T")

"""
Parent structure for guard env expressions.
A GuardEnvExpr can have any subtype.
Note: All subtypes must be handled exhaustively in
torch._dynamo.guards._parse_guard_env_guards to avoid a RuntimeError.
"""


@dataclasses.dataclass
class GuardEnvExpr:
    pass


"""
A class representing a pair of duplicate inputs.
input_pos_a and input_pos_b are input positions we have deduped.
"""


@dataclasses.dataclass
class DuplicateInputs(GuardEnvExpr):
    input_pos_a: int
    input_pos_b: int

    def __post_init__(self):
        assert self.input_pos_a != self.input_pos_b


"""
Checkpointable is an interface for driving state snapshotting, left purposely vague for now.

copy_graphstate() -> T, a somewhat legacy name, is expected to emit a snapshot of any type that
can also be taken in at restore_graphstate(T) calls.

When to snapshot, is, at the moment, an implementation detail of upstream callers. Checkpointable
does not provide any garuantees around consistency, idempotency, or safety of calling its APIs, yet.

In the future, it will have a closer coupling to a generic Checkpoint management system.
"""


class Checkpointable(ABC, Generic[T]):
    @abstractmethod
    def copy_graphstate(self) -> T:
        ...

    @abstractmethod
    def restore_graphstate(self, state: T):
        ...


"""
The GuardCheckpointState - it is the T of Checkpointable[T] for GuardsContext
"""


class GuardsCheckpointState:
    dynamo_guards: Set[Guard] = set()

    def __init__(self, dynamo_guards):
        self.dynamo_guards = dynamo_guards

    """
    Produces a delta against another GuardsCheckpointState.

    Returns None if no delta is found, otherwise, return a set() of mismatched
    Guard type objects.
    """

    def diff(self, other):
        r = self.dynamo_guards.difference(other.dynamo_guards)
        if len(r) == 0:
            return None
        return r

    def __eq__(self, other):
        return self.diff(other) is None


"""
A GuardsContext is a checkpointable representation of all the guards in the current tracing
context. It's lifecycle is bound 1:1 to the tracing context, and it should never be instantiated
directly outside of it. For passing around internal state representations of this object,
prefer to extract them with copy_graphstate to produce a GuardsCheckpointState.
"""


class GuardsContext(Checkpointable[GuardsCheckpointState]):
    def __init__(self):
        self.dynamo_guards: Set[Guard] = set()
        self.aotautograd_guards: List[GuardEnvExpr] = []

    def copy_graphstate(self):
        return GuardsCheckpointState(set(self.dynamo_guards))

    def restore_graphstate(self, state):
        assert isinstance(state, GuardsCheckpointState)
        self.dynamo_guards = state.dynamo_guards


_CURRENT_TRACING_CONTEXT = None

"""
TracingContext is the source of truth for all currently accumulated information
needed to trace. Its lifecycle is kept 1:1 when using TorchDynamo, but other systems
are open to managing their own TracingContext with that in mind.

Currently, only guards live on the TracingContext, in the form of a GuardsContext.
However, future implementations will move FakeTensorMode (and its owned ShapeEnv), as well
as other structures into it.

The purpose of TracingContext is not to be a dumping ground, or god object, but rather to avoid
having to plumb complex subsystems across multiple verticals.

Ex: A common example is guard accumulation between dynamo, shape_env, aot_autograd, and inductor.
Accessing the current tracing context via
TracingContext.get() allows users to accumulate their own guards for processing, without needing to know how
to plumb objects back up to where frame interpretation happend.
"""


class TracingContext:
    """
    Provides the currently installed TracingContext, or None.

    Note that it is a staticmethod, and invocations outside of `with tracing()` (see below), are valid but
    will return NoNe.
    """

    @staticmethod
    def get() -> Optional["TracingContext"]:
        return _CURRENT_TRACING_CONTEXT

    def __init__(self, fake_mode):
        self.guards_context = GuardsContext()
        self.fake_mode = fake_mode
<<<<<<< HEAD
        self.param_and_attr_names_to_sources: Dict[str, Source] = dict()

    def register(self, name: str, source: Source):
        if name in self.param_and_attr_names_to_sources:
            assert self.param_and_attr_names_to_sources[name] == source
            return
        self.param_and_attr_names_to_sources[name] = source
=======
        self.frame_summary_stack = []

    @staticmethod
    @contextlib.contextmanager
    def current_frame(frame_summary):
        tc = TracingContext.get()
        assert (
            tc is not None
        ), "Frame context manager must be called within an ongoing trace."
        tc.frame_summary_stack.append(frame_summary)
        try:
            yield
        finally:
            tc.frame_summary_stack.pop()
>>>>>>> fe05266f


"""
This function installs the passed in tracing context as a dynamic scoped global variable.

Calls to TracingContext.get() while not under a `with tracing()` context will return None.
"""


@contextmanager
def tracing(context: TracingContext):
    global _CURRENT_TRACING_CONTEXT
    old_context = _CURRENT_TRACING_CONTEXT
    _CURRENT_TRACING_CONTEXT = context
    try:
        yield _CURRENT_TRACING_CONTEXT
    finally:
        _CURRENT_TRACING_CONTEXT = old_context<|MERGE_RESOLUTION|>--- conflicted
+++ resolved
@@ -5,7 +5,7 @@
 import weakref
 from abc import ABC, abstractmethod
 from contextlib import contextmanager
-from typing import Callable, Generic, List, NamedTuple, Optional, Set, TypeVar
+from typing import Callable, Dict, Generic, List, NamedTuple, Optional, Set, TypeVar
 
 log = logging.getLogger(__name__)
 
@@ -290,6 +290,31 @@
         return self.diff(other) is None
 
 
+class ModuleCheckpointState:
+    names_to_sources: Dict[str, Source]
+
+    def __init__(self, names_to_sources):
+        self.names_to_sources = names_to_sources
+
+    """
+    Produces a delta against another ModuleCheckpointState.
+
+    Returns None if no delta is found, otherwise, return a set() of mismatched
+    attr and parameter names.
+    """
+
+    def diff(self, other):
+        original_keys = set(self.names_to_sources.keys())
+        other_keys = set(other.names_to_sources.keys())
+        r = original_keys.difference(original_keys)
+        if len(r) == 0:
+            return None
+        return r
+
+    def __eq__(self, other):
+        return self.diff(other) is None
+
+
 """
 A GuardsContext is a checkpointable representation of all the guards in the current tracing
 context. It's lifecycle is bound 1:1 to the tracing context, and it should never be instantiated
@@ -311,6 +336,40 @@
         self.dynamo_guards = state.dynamo_guards
 
 
+class ModuleContext(Checkpointable[ModuleCheckpointState]):
+    def __init__(self):
+        self.names_to_sources: Dict[str, Source] = dict()
+
+    def copy_graphstate(self):
+        return ModuleCheckpointState(dict(self.names_to_sources))
+
+    def restore_graphstate(self, state):
+        assert isinstance(state, ModuleCheckpointState)
+        self.names_to_sources = state.names_to_sources
+
+    def register(self, source: Source):
+        """
+        Registers a source object to it's given name.
+
+        :param source: A Source object representing the source to be registered.
+        :type source: Source
+
+        :raises AssertionError: If a source with the same name already exists but has a different source name.
+
+        :return: None.
+        """
+        from torch._dynamo.utils import normalize_attr_name
+
+        name = normalize_attr_name(source.name())
+        if name in self.names_to_sources:
+            curr_source = self.names_to_sources[name]
+            assert (
+                curr_source.name() == source.name()
+            ), f"Mismatch {curr_source} vs {source}"
+            return
+        self.names_to_sources[name] = source
+
+
 _CURRENT_TRACING_CONTEXT = None
 
 """
@@ -347,16 +406,8 @@
     def __init__(self, fake_mode):
         self.guards_context = GuardsContext()
         self.fake_mode = fake_mode
-<<<<<<< HEAD
-        self.param_and_attr_names_to_sources: Dict[str, Source] = dict()
-
-    def register(self, name: str, source: Source):
-        if name in self.param_and_attr_names_to_sources:
-            assert self.param_and_attr_names_to_sources[name] == source
-            return
-        self.param_and_attr_names_to_sources[name] = source
-=======
         self.frame_summary_stack = []
+        self.module_context = ModuleContext()
 
     @staticmethod
     @contextlib.contextmanager
@@ -370,7 +421,6 @@
             yield
         finally:
             tc.frame_summary_stack.pop()
->>>>>>> fe05266f
 
 
 """
