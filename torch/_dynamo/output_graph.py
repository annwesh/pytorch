import collections
import contextlib
import copy
import functools
import itertools
import logging
import operator
import re
import sys
import traceback
import weakref
from dataclasses import dataclass
from typing import Any, Dict, List, NamedTuple, Optional, OrderedDict, Set, Union

import sympy

import torch._guards

import torch._logging

import torch.nn
import torch.utils._pytree as pytree
from torch import fx
from torch._guards import (
    Checkpointable,
    Guard,
    GuardsCheckpointState,
    Source,
    TracingContext,
)
from torch.fx.experimental.symbolic_shapes import free_symbols, ShapeEnv
from torch.utils.weak import WeakIdKeyDictionary

from . import config, logging as torchdynamo_logging, variables
from .backends.registry import CompiledFn, CompilerFn
from .bytecode_transformation import (
    create_call_function,
    create_instruction,
    Instruction,
    unique_id,
)
from .codegen import PyCodegen
from .exc import BackendCompilerFailed, unimplemented
from .guards import GuardBuilder
from .mutation_guard import is_dynamic_nn_module
from .side_effects import SideEffects
from .source import (
    ConstantSource,
    DefaultDeviceSource,
    DeterministicAlgorithmsSource,
    is_constant_source,
    LocalSource,
    ParamBufferSource,
    ShapeEnvSource,
    TensorProperty,
    TensorPropertySource,
)
from .utils import (
    assert_no_fake_params_or_buffers,
    checkpoint_params,
    CleanupHook,
    clone_inputs,
    count_calls,
    counters,
    dynamo_timed,
    lazy_format_graph_code,
    lazy_format_graph_tabular,
    nnmodule_doc_url_msg,
    nnmodule_has_hooks,
    same,
)
from .variables.base import VariableTracker
from .variables.builder import GraphArg, TrackedFake, VariableBuilder, wrap_fx_proxy
from .variables.nn_module import NNModuleVariable
from .variables.tensor import (
    SymNodeVariable,
    TensorVariable,
    UnspecializedPythonVariable,
)

log = logging.getLogger(__name__)
graph_tabular_log = torch._logging.getArtifactLogger(__name__, "graph")
graph_code_log = torch._logging.getArtifactLogger(__name__, "graph_code")


class OutputGraphState(NamedTuple):
    input_source_to_var: Dict[Source, VariableTracker]
    tracked_fakes: List[TrackedFake]
    guard_state: GuardsCheckpointState
    nn_modules: Optional[Dict[str, torch.nn.Module]]
    param_name_to_source: Optional[Dict[str, Source]]
    side_effects: SideEffects
    timestamp: int
    tensor_weakref_to_sizes_strides: WeakIdKeyDictionary

    def diff(self, other: "OutputGraphState", *, prefix: str = "") -> Optional[str]:
        for k in self._fields:
            if k == "guard_state":
                r = self.guard_state.diff(other.guard_state)
                if r is not None:
                    return r
                continue
            elif k == "side_effects":
                r = self.side_effects.diff(other.side_effects)
                if r is not None:
                    return r
                continue

            sv = getattr(self, k)
            ov = getattr(other, k)
            if sv != ov:
                return f"{prefix}{k} mismatch: {sv} != {ov}"
        return None

    # Back compat .guards api
    @property
    def guards(self):
        return self.guard_state.dynamo_guards


@functools.lru_cache(None)
def _step_logger():
    return torchdynamo_logging.get_step_logger(log)


@dataclass
class GraphCompileReason:
    """Stores why a given output graph was compiled; i.e. what caused the graph break."""

    reason: str
    user_stack: List[traceback.FrameSummary]

    # Indicates if this was a graph compile reason due to graph break.
    graph_break: bool = True


def _get_gen_rand_values_fn(random_calls):
    def _gen_rand_values():
        return [fn(*args, **kwargs) for fn, args, kwargs in random_calls]

    return _gen_rand_values


class FakeRootModule(torch.nn.Module):
    """Trick the constructor of fx.GraphModule"""

    def __init__(self, nn_modules: Dict[str, torch.nn.Module]):
        super().__init__()
        for k, v in nn_modules.items():
            setattr(self, k, v)

    def __repr__(self):
        return "FakeRootModule(...)"


class WrapperBackend:
    def __init__(self, backend: CompilerFn):
        self.backend: CompilerFn = backend

    def __call__(self, gm: torch.fx.GraphModule, example_inputs: List[torch.Tensor]):
        self.restore = checkpoint_params(gm)
        self.gm = gm
        copy_gm = copy.deepcopy(self.gm)
        self.candidate = self.backend(copy_gm, example_inputs)

        if self.candidate is None or self.candidate is self.gm.forward:
            return self.gm.forward

        if not config.verify_correctness:
            return self.candidate

        # if verify_correctness=True
        try:
            correct = self.gm.forward(*clone_inputs(example_inputs))
            result = self.candidate(*clone_inputs(example_inputs))

            # TODO: replace `same` function with the one in testing
            if same(correct, result):
                return self.candidate

            raise RuntimeError(f"incorrect results of backend {self}")
            return self.gm.forward

        except Exception:
            log.exception("error in verify_correctness")
            raise
        finally:
            self.restore()


class OutputGraph(Checkpointable[OutputGraphState]):
    """
    Wrapper class to hold outputs of InstructionTranslator.  Mainly the
    generated fx.Graph.

    OutputGraph is 1:1 with a frame being processed. Each frame is associated
    with some root InstructionTranslator. When user code calls a function,
    we construct a InliningInstructionTranslator that continues to write into
    the root InstructionTranslator's OutputGraph.
    """

    def __init__(
        self,
        f_globals: Dict[str, Any],
        code_options: Dict[str, Any],
        compiler_fn: CompilerFn,
        root_tx,
        export: bool,
        export_constraints,
        frame_state,
    ):
        super().__init__()
        self.tracers = [SubgraphTracer(self)]
        # Map from graph input's `Source` to its `VariableTracker` to
        # de-duplicate graph inputs by source and reuse the tracker
        self.input_source_to_var: Dict[Source, VariableTracker] = {}
        self.export = export
        self.export_constraints = export_constraints
        self.frame_state = frame_state
        self.tensor_weakref_to_sizes_strides: WeakIdKeyDictionary = {}
        # In export mode, we force the shape_env to strictly disallow any constraining
        # of the user marked dynamic dims
        fake_mode = torch._subclasses.FakeTensorMode(
            shape_env=ShapeEnv(
                allow_scalar_outputs=config.capture_scalar_outputs,
                allow_dynamic_output_shape_ops=config.capture_dynamic_output_shape_ops,
                frame_id=frame_state["_id"],
            )
            if config.dynamic_shapes
            else None,
            # TODO (tmanlaibaatar) Remove this once we always lift params and buffers
            allow_non_fake_inputs=True if self.export else False,
        )
        self.tracing_context: TracingContext = TracingContext(fake_mode)
        if config.dynamic_shapes:
            # Register a SHAPE_ENV guard to make sure we setup shape guards
            # that show up in ShapeEnv
            self.guards.add(ShapeEnvSource().make_guard(GuardBuilder.SHAPE_ENV))

        self.guards.add(
            DeterministicAlgorithmsSource().make_guard(
                GuardBuilder.DETERMINISTIC_ALGORITHMS
            )
        )

        self.guards.add(DefaultDeviceSource().make_guard(GuardBuilder.DEFAULT_DEVICE))

        # tracked_fakes says where any tensor that was wrapped to fake came
        # from.  It is similar to GraphArg, in that all GraphArgs will get
        # will get added to TrackedFakes, but TrackedFakes also contains
        # GraphArgs that got pruned, and things like Tensor attributes which
        # aren't explicit graph inputs.  Used by shape guard
        self.tracked_fakes: List[TrackedFake] = []
        # Stores the full fqn of a param or buffer to the relevant source.
        self.param_name_to_source: Optional[Dict[str, Source]] = dict()
        self.side_effects = SideEffects()
        self.code_options = dict(code_options)
        self.output_instructions: List[Instruction] = []
        # used to track nodes that are added between calls of copy_graphstate
        # and restore_graphstate
        self.timestamp = 0

        # Not checkpointed
        self.compiler_fn: CompilerFn = compiler_fn
        self.root_globals = f_globals
        self.root_tx = root_tx
        from torch._dynamo.symbolic_convert import InstructionTranslatorBase

        self._current_tx: List[InstructionTranslatorBase] = []
        self.cleanups: List[CleanupHook] = []
        self.should_exit = False
        self.random_values_var = None
        self.unspec_variable_map: Dict[str, UnspecializedPythonVariable] = {}

    @property
    def root_tracer(self):
        return self.tracers[0]

    @property
    def current_tracer(self):
        return self.tracers[-1]

    @property
    def graph(self):
        return self.current_tracer.graph

    # TODO(rzou): can delete after we refactor speculate_subgraph to use nested GraphTracer.
    @graph.setter
    def graph(self, value):
        self.current_tracer.graph = value

    @property
    def input_name_to_proxy(self):
        return self.current_tracer.input_name_to_proxy

    @property
    def real_value_cache(self):
        return self.current_tracer.real_value_cache

    # If you are here, and you're looking for create_graph_input,
    # to avoid ambiguity, please call one of the following:
    # - self.current_tracer.create_graph_input
    # - self.root_tracer.create_graph_input
    # See NOTE [HigherOrderOperator tracing design] for more context.

    def create_proxy(self, *args, **kwargs):
        return self.current_tracer.create_proxy(*args, **kwargs)

    def create_node(self, *args, **kwargs):
        return self.current_tracer.create_node(*args, **kwargs)

    def remove_node(self, *args, **kwargs):
        return self.current_tracer.remove_node(*args, **kwargs)

    @contextlib.contextmanager
    def new_subtracer(self):
        try:
            tracer = SubgraphTracer(self, parent=self.current_tracer)
            self.tracers.append(tracer)
            yield tracer
        finally:
            self.tracers.pop()

    @property
    def output(self):
        return self

    @property
    def fake_mode(self):
        return self.root_tx.fake_mode

    @property
    def shape_env(self):
        return self.tracing_context.fake_mode.shape_env

    @property
    def guards(self) -> Set[Guard]:
        return self.tracing_context.guards_context.dynamo_guards

    @property
    def nn_modules(self) -> Dict[str, torch.nn.Module]:
        return self.tracing_context.module_context.nn_modules

    def push_tx(self, tx):
        self._current_tx.append(tx)

    def pop_tx(self):
        return self._current_tx.pop()

    @property
    def current_tx(self):
        return self.root_tx if not self._current_tx else self._current_tx[-1]

    def copy_graphstate(self) -> OutputGraphState:
        """Create a checkpoint of the current state by copying everything"""
        assert self.param_name_to_source is not None
        guards_graph_state = self.tracing_context.guards_context.copy_graphstate()
        module_state = self.tracing_context.module_context.copy_graphstate()
        state = OutputGraphState(
            dict(self.input_source_to_var),
            list(self.tracked_fakes),
            guards_graph_state,
            module_state,
            dict(self.param_name_to_source),
            self.side_effects.clone(),
            self.timestamp,
            dict(self.tensor_weakref_to_sizes_strides),
        )
        self.timestamp += 1
        return state

    def restore_graphstate(self, state: OutputGraphState):
        """Restore a checkpoint created by self.copy_graphstate()"""
        (
            self.input_source_to_var,
            self.tracked_fakes,
            guards_state,
            module_state,
            self.param_name_to_source,
            self.side_effects,
            self.timestamp,
            self.tensor_weakref_to_sizes_strides,
        ) = state
        self.tracing_context.guards_context.restore_graphstate(guards_state)
        self.tracing_context.module_context.restore_graphstate(module_state)

        # FX deepcopy doesn't work for a partially created graph, so just remove new nodes
        removed_nodes = 0
        for node in reversed(list(self.graph.nodes)):
            if node.meta["creation_timestamp"] > self.timestamp:
                # Erasing node alone does not remove the meta information
                # So, remove the help tensor explicitly
                if "example_value" in node.meta:
                    del node.meta["example_value"]
                self.remove_node(node)
                self.real_value_cache.pop(node, None)
                removed_nodes += 1
        log.debug("restore_graphstate: removed %s nodes", removed_nodes)

    def add_symbol_bindings(self, arg: GraphArg):
        # Insert implicit size vars as necessary.  With dynamic shapes, we
        # maintain the invariant that every sizevar gets a direct SymInt input
        # into the graph.  This means downstream graph transforms can assume
        # every size variable is explicitly bound and accessible, instead of
        # having to pull it out implicitly from tensors.

        if self.export:
            return

        assert arg.fake_tensor is not None

        def bind_symint(s, prop):
            if not (
                isinstance(s, torch.SymInt) and isinstance(s.node.expr, sympy.Symbol)
            ):
                return
            # TODO: don't readd symint if we already have it in graph
            # (this is harmless because we do remove the unused ones later)
            proxy = self.root_tracer.create_graph_input(
                str(s.node.expr), torch.SymInt, before=True
            )
            proxy.node.meta["grapharg"] = GraphArg(
                prop(arg.source),
                s,
                is_unspecialized=False,
                fake_tensor=None,
                is_tensor=False,
            )

        for i, s in enumerate(arg.fake_tensor.size()):
            bind_symint(
                s, lambda src: TensorPropertySource(src, TensorProperty.SIZE, i)
            )
        for i, s in enumerate(arg.fake_tensor.stride()):
            bind_symint(
                s, lambda src: TensorPropertySource(src, TensorProperty.STRIDE, i)
            )
        bind_symint(
            arg.fake_tensor.storage_offset(),
            lambda src: TensorPropertySource(src, TensorProperty.STORAGE_OFFSET),
        )

    def count_calls(self):
        return count_calls(self.graph)

    def get_submodule(self, keys):
        assert keys
        obj = self.nn_modules
        for k in keys.split("."):
            if isinstance(obj, dict):
                obj = obj[k]
            else:
                obj = getattr(obj, k)
        return obj

    def new_var(self, name="tmp"):
        existing = set(self.code_options["co_varnames"])
        for i in itertools.count():
            var = f"___{name}_{i}"
            if var not in existing:
                self.code_options["co_varnames"] += (var,)
                return var

    def update_co_names(self, name):
        """Ensure self.code_options.co_names contains name"""
        if name not in self.code_options["co_names"]:
            self.code_options["co_names"] += (name,)

    def register_attr_or_module(
        self,
        target: Union[torch.nn.Module, torch.Tensor, Any],
        *names,
        **options,
    ):
        if is_dynamic_nn_module(target):
            return variables.UnspecializedNNModuleVariable(target, **options)

        options = dict(options)
        options["guards"] = set(options.get("guards", []))
        assert "source" in options
        source = options["source"]
        assert not isinstance(source, ParamBufferSource)

        if isinstance(target, torch.Tensor):
            if len(self.tracers) > 1:
                unimplemented(
                    "accessing attribute of nn.Module inside HigherOrderOperator"
                )
            if not is_constant_source(source):
                options["guards"].add(source.make_guard(GuardBuilder.TENSOR_MATCH))

            def wrap_name(module_key):
                assert self.param_name_to_source is not None
                self.param_name_to_source[module_key] = source
                return wrap_fx_proxy(
                    self.root_tx,
                    self.create_proxy("get_attr", module_key, tuple(), {}),
                    example_value=target,
                    **options,
                )

        elif isinstance(target, torch.nn.Module):
            assert isinstance(target, torch.nn.Module)
            if nnmodule_has_hooks(target, check_forward_hooks=True):
                torch._logging.warning_once(
                    log,
                    "nn.Module forward/_pre hooks are only partially supported, and were detected in your model. "
                    "In particular, if you do not change/remove hooks after calling .compile(), you can disregard this "
                    "warning, and otherwise you may need to set torch._dynamo.config.skip_nnmodule_hook_guards=False "
                    "to ensure recompiling after changing hooks."
                    f"{nnmodule_doc_url_msg} ",
                )
            if nnmodule_has_hooks(
                target, check_backward_hooks=True, check_state_dict_hooks=True
            ):
                torch._logging.warning_once(
                    log,
                    "nn.Module state_dict and backward hooks are not yet supported by torch.compile, "
                    f"but were detected in your model and will be silently ignored. {nnmodule_doc_url_msg}",
                )

            options["guards"].add(source.make_guard(GuardBuilder.NN_MODULE))

            def wrap_name(module_key):
                return NNModuleVariable(type(target), module_key, **options)

        elif isinstance(target, (torch.SymInt, torch.SymFloat)):
            # HACKY CODE REGION BEGIN
            # WE ARE PIGGYBACKING ON EXISTING INFRA TO REGISTER ATTRS
            # This ultimately gets written to self.nn_modules, which is unfortunate
            # Attrs that are tenors and symints and such need to be migrated to have their
            # own storage
            # alas, this is like this for now

            def wrap_name(module_key):
                return SymNodeVariable.create(
                    self,
                    self.create_proxy("get_attr", module_key, tuple(), {}),
                    sym_num=target,
                    **options,
                )

            # HACKY CODE REGION END
        else:

            def wrap_name(module_key):
                self.output.update_co_names(module_key)
                self.root_globals[module_key] = target
                return VariableBuilder(self, ConstantSource(source_name=module_key))(
                    target
                )

        for k, v in self.nn_modules.items():
            if v is target:
                # it already exists
                return wrap_name(k)
        # create a new unique name
        name = "_".join(map(str, names))
        # Strip the guard lookup L/G access
        name = re.sub(r"^[GL]\['?(.*?)'?\]$", r"\1", name)
        # e.g. replace abc.xyz[123].qkv with abc.xyz_123.qkv
        name = re.sub(r"\[(\d+)\]", r"_\g<1>", name)
        # e.g. replace abc.xyz_123.qkv with abc_xyz_123_qkv
        name = re.sub(r"[^a-zA-Z0-9]", "_", name)

        if not name or not name[0].isalpha():
            name = "sub" + name
        base = name
        for i in itertools.count():
            if name not in self.nn_modules:
                self.nn_modules[name] = target
                if isinstance(target, torch.nn.Module):

                    def register_leaf_name(leaf_name):
                        assert self.param_name_to_source is not None
                        new_source = ParamBufferSource(source, leaf_name)
                        new_name = f"{name}.{leaf_name}"
                        self.param_name_to_source[new_name] = new_source

                    # annoying, but there are cases when we do not have parameters
                    # see test_nn_moduledict_contains
                    if hasattr(target, "_parameters"):
                        for leaf_name, _ in target.named_parameters(
                            remove_duplicate=False
                        ):
                            register_leaf_name(leaf_name)
                    if hasattr(target, "_buffers"):
                        for leaf_name, _ in target.named_buffers(
                            remove_duplicate=False
                        ):
                            register_leaf_name(leaf_name)

                return wrap_name(name)
            name = f"{base}_{i}"

        raise AssertionError("unreachable")

    def compile_subgraph(
        self, tx, partial_convert=False, reason: Optional[GraphCompileReason] = None
    ):
        """
        Generate a subgraph to continue execution on user code.
        Automatically restore live variables.
        """
        assert reason is not None

        from .eval_frame import disable

        self.partial_convert = partial_convert
        self.compile_subgraph_reason = reason

        log.debug("COMPILING GRAPH due to %s", reason)

        if not all(block.can_restore() for block in tx.block_stack):
            unimplemented("compile_subgraph with block_depth != 0")

        prefix_insts: List[Instruction] = []
        if sys.version_info >= (3, 11):
            # prefix instructions (Python 3.11+)
            for inst in tx.prefix_insts:
                if inst.opname == "MAKE_CELL":
                    prefix_insts.append(
                        create_instruction("MAKE_CELL", argval=inst.argval)
                    )
                elif inst.opname == "COPY_FREE_VARS":
                    prefix_insts.append(
                        create_instruction(
                            "COPY_FREE_VARS", arg=len(tx.code_options["co_freevars"])
                        )
                    )
                else:
                    prefix_insts.append(copy.copy(inst))

        def append_prefix_insts():
            self.add_output_instructions(prefix_insts)
            prefix_insts.clear()

        for block in reversed(tx.block_stack):
            block.exit(tx)

        self.cleanup_graph()
        tx.prune_dead_locals()
        stack_values = list(tx.stack)
        root = FakeRootModule(self.nn_modules)

        # Add all the local vars to the "stack" so restore at the end
        restore_vars = []
        val_to_names: OrderedDict[
            VariableTracker, List[str]
        ] = collections.OrderedDict()
        if stack_values:
            val_to_names[stack_values[-1]] = list()
        for k, v in tx.symbolic_locals.items():
            # Note! this explicitly uses .local_name for matching
            # Failure to do so will cause spurious registrations in val_to_names.
            # This will in turn result in spurious variables showing up in the graph.
            # This was very tricky to debug. For an example, dump the graph at call_user_compiler
            # while running test_subgraphs.py
            if isinstance(v.source, LocalSource) and v.source.local_name == k:
                continue  # no need to restore initial state
            if v not in val_to_names:
                val_to_names[v] = list()
            val_to_names[v].append(k)
        for v in val_to_names.keys():
            restore_vars.extend(val_to_names[v])
            stack_values.extend([v] * len(val_to_names[v]))

        # to handle random calls
        if len(tx.random_calls) > 0:
            append_prefix_insts()
            random_calls_instructions = []
            self.random_values_var = self.new_var("random_values")
            rand_fn_name = unique_id("__gen_rand_values")
            rand_fn = disable(_get_gen_rand_values_fn(tx.random_calls))
            self.install_global(rand_fn_name, rand_fn)
            codegen = PyCodegen(tx, root)
            random_calls_instructions.extend(
                codegen.load_function_name(rand_fn_name, True)
            )
            random_calls_instructions.extend(create_call_function(0, False))
            random_calls_instructions.append(
                codegen.create_store(tx.output.random_values_var),
            )
            self.add_output_instructions(random_calls_instructions)

        if (
            stack_values
            and all(
                not isinstance(v, UnspecializedPythonVariable) for v in stack_values
            )
            and all(isinstance(x, TensorVariable) for x in stack_values)
            and len(set(stack_values)) == len(stack_values)
            and self.side_effects.is_empty()
        ):
            append_prefix_insts()
            # optimization to generate better code in a common case
            self.add_output_instructions(
                self.compile_and_call_fx_graph(tx, list(reversed(stack_values)), root)
                + [create_instruction("UNPACK_SEQUENCE", arg=len(stack_values))]
            )
            codegen = PyCodegen(tx)
        else:
            graph_output_var = self.new_var("graph_out")
            pass1 = PyCodegen(tx, root, graph_output_var)
            self.side_effects.codegen_save_tempvars(pass1)
            pass1.foreach(stack_values)
            self.side_effects.codegen_update_mutated(pass1)

            # one more time now that we have established tempvars
            pass2 = PyCodegen(
                tx,
                root,
                graph_output_var,
                tempvars={val: None for val, count in pass1.uses.items() if count > 1},
            )
            self.side_effects.codegen_save_tempvars(pass2)
            pass2.foreach(stack_values)
            self.side_effects.codegen_update_mutated(pass2)

            output = []
            if count_calls(self.graph) != 0 or len(pass2.graph_outputs) != 0:
                output.extend(
                    self.compile_and_call_fx_graph(tx, pass2.graph_output_vars(), root)
                )

                if len(pass2.graph_outputs) != 0:
                    output.append(pass2.create_store(graph_output_var))
                else:
                    output.append(create_instruction("POP_TOP"))
            append_prefix_insts()
            self.add_output_instructions(output + pass2.get_instructions())
            codegen = pass2

        if config.numpy_ndarray_as_tensor:
            from .variables.tensor import NumpyNdarrayVariable

            self.add_output_instructions(
                NumpyNdarrayVariable.reconstruct_ndarray_before_return(codegen, self)
            )
        # restore all the live local vars
        self.add_output_instructions(
            [PyCodegen(tx).create_store(var) for var in reversed(restore_vars)]
        )

    def cleanup_graph(self):
        """
        Remove this pattern from the graph:
            torch._C._set_grad_enabled(False)
            torch._C._set_grad_enabled(True)
        """
        nodes = list(self.graph.nodes)
        grad_enabled = torch.is_grad_enabled()
        for node1, node2 in zip(nodes, nodes[1:]):
            if (
                node1.target is torch._C._set_grad_enabled
                and tuple(node1.args) == (not grad_enabled,)
                and not node1._erased
            ):
                grad_enabled = node1.args[0]
                if (
                    node2.target is torch._C._set_grad_enabled
                    and tuple(node2.args) == (not grad_enabled,)
                    and not node2._erased
                ):
                    grad_enabled = node2.args[0]
                    self.graph.erase_node(node1)
                    self.graph.erase_node(node2)

    @torch._guards.TracingContext.clear_frame()
    def compile_and_call_fx_graph(self, tx, rv, root):
        """
        Generate code from self.graph and return the Instruction()s to
        call that generated code.
        """
        from .eval_frame import disable

        assert isinstance(rv, list)
        assert isinstance(root, FakeRootModule)
        for output in rv:
            self.guards.update(output.guards)

        self.create_node(
            "output",
            "output",
            (self.current_tracer.create_arg(tuple(x.as_proxy() for x in rv)),),
            {},
        )
        self.remove_unused_graphargs()
        ncalls = count_calls(self.graph)
        counters["stats"]["calls_captured"] += ncalls

        # free a bit of memory
        self.real_value_cache.clear()

        gm = fx.GraphModule(root, self.graph)
        gm.compile_subgraph_reason = self.compile_subgraph_reason
        name = unique_id("__compiled_fn")

        assert_no_fake_params_or_buffers(gm)
        compiled_fn = self.call_user_compiler(gm)
        compiled_fn = disable(compiled_fn)

        counters["stats"]["unique_graphs"] += 1
        self.install_global(name, compiled_fn)

        graph_code_log.debug("%s", lazy_format_graph_code(name, gm))
        graph_tabular_log.debug("%s", lazy_format_graph_tabular(name, gm))

        cg = PyCodegen(tx)
        cg.make_call_generated_code(name)
        return cg.get_instructions()

    @property
    def placeholders(self) -> List[fx.Node]:
        r = []
        for node in self.graph.nodes:
            if node.op == "placeholder":
                r.append(node)
                continue
            break
        return r

    @property
    def graphargs(self) -> List[GraphArg]:
        return [node.meta["grapharg"] for node in self.placeholders]

    @dynamo_timed(phase_name="backend_compile")
    def call_user_compiler(self, gm: fx.GraphModule) -> CompiledFn:
        tot = 0
        placeholders = []
        for node in gm.graph.nodes:
            if node.op in ("call_function", "call_method", "call_module"):
                tot += 1
            if node.op == "placeholder":
                placeholders.append(node)
        torch._dynamo.utils.increment_op_count(tot)
        for pl in placeholders:
            arg = pl.meta["grapharg"]
            # TODO: Why isn't this stored in meta :think:
            pl._dynamo_source = arg.source

        gm._param_name_to_source = self.param_name_to_source

        try:
            name = (
                self.compiler_fn.__name__
                if hasattr(self.compiler_fn, "__name__")
                else ""
            )
            _step_logger()(logging.INFO, f"calling compiler function {name}")
            compiler_fn = self.compiler_fn
            if config.verify_correctness:
                compiler_fn = WrapperBackend(compiler_fn)

            compiled_fn = compiler_fn(gm, self.example_inputs())
            _step_logger()(logging.INFO, f"done compiler function {name}")
            assert callable(compiled_fn), "compiler_fn did not return callable"
        except Exception as e:
            raise BackendCompilerFailed(self.compiler_fn, e).with_traceback(
                e.__traceback__
            ) from None
        return compiled_fn

    def example_inputs(self) -> List[torch.Tensor]:
        result = []
        for arg in self.graphargs:
            result.append(arg.example)
        return result

    def remove_unused_graphargs(self) -> None:
        # Miniature DCE pass, but only for obviously trivial operations
        for node in reversed(list(self.graph.nodes)):
            if len(list(node.users)) == 0:
                if node.op == "get_attr":
                    self.remove_node(node)
                elif node.op == "call_function" and node.target is operator.getitem:
                    self.remove_node(node)

        def placeholder_binds_symbol(node):
            arg = node.meta["grapharg"]
            example = arg.example
            if isinstance(example, torch.SymInt) and isinstance(
                example.node.expr, sympy.Symbol
            ):
                return example.node.expr
            return None

        def remove_unused(node):
            log.debug("REMOVE UNUSED GRAPHARG %s", node.meta["grapharg"].source.name())
            # I'm not really sure why you need to delete these from the
            # node since the node is going to get removed
            del node.meta["grapharg"]
            self.remove_node(node)
            self.real_value_cache.pop(node, None)

        used_symbols = set()
        recheck_placeholders = []
        for node in self.placeholders:
            binds_symbol = placeholder_binds_symbol(node) is not None
            # Don't delete symbol bindings yet
            if binds_symbol:
                if not node.users:
                    recheck_placeholders.append(node)
            else:
                if not node.users:
                    remove_unused(node)
                else:
                    # Register the free symbols as uses
                    arg = node.meta["grapharg"]
                    fake = (
                        arg.fake_tensor if arg.fake_tensor is not None else arg.example
                    )
                    used_symbols |= free_symbols(fake)

        # After removing unused graphargs, prune unused binds_symbol
        for node in recheck_placeholders:
            symbol = placeholder_binds_symbol(node)
            if symbol is not None:
                if symbol not in used_symbols:
                    remove_unused(node)
                else:
                    # Make sure we delete later occurrences of the same symbol
                    used_symbols.remove(symbol)

    def add_output_instructions(self, prefix: List[Instruction]) -> None:
        """
        We call this on the creation of a new compiled subgraph that is inserted
        before user code.
        """
        self.output_instructions.extend(prefix)
        self.should_exit = True

    def install_global(self, name, value) -> None:
        self.cleanups.append(CleanupHook.create(self.root_globals, name, value))

    def cleanup(self) -> None:
        # There is a reference cycle between tracer and OutputGraph, causing
        # some of the tensor objects to be held alive for longer than necessary.

        self.root_tx = None
        self.nn_modules.clear()
        self.param_name_to_source = None

        for node in self.graph.nodes:
            if "grapharg" in node.meta:
                del node.meta["grapharg"]
        self.real_value_cache.clear()
        self.input_name_to_proxy.clear()
        self.side_effects.clear()


class SubgraphTracer(fx.Tracer):
    """
    Holds an FX graph that is being traced. OutputGraph owns a SubgraphTracer
    and the separation of responsibilities is that SubgraphTracer is
    responsible for building the graph while OutputGraph is responsible for
    compiling and executing the graph.
    """

    def __init__(self, output_graph, parent=None):
        super(SubgraphTracer, self).__init__()
        self.output_graph = weakref.proxy(output_graph)
        self.graph = torch.fx.Graph()
        # Map from graph input name to its placeholder proxy object, where the
        # map's keys give all current placeholder node names and can be used to
        # create unique node names
        self.input_name_to_proxy: OrderedDict[str, fx.Proxy] = collections.OrderedDict()
        # Node => computed real value (see utils.get_real_value)
        self.real_value_cache: Dict[fx.Node, torch.Tensor] = {}

        # SubgraphTracers can be nested. See NOTE [HigherOrderOperator tracing design]
        self.parent = parent
        # A list of proxies that exist in the graph being traced. We use this
        # list to determine that, when tracing the body function of a HigherOrderOperator,
        # if a new proxy is actually a free variable.
        self.seen_proxies = set({})
        # A list of previously free variables that we lifted to being inputs
        # of the graph. If we are tracing a HigherOrderOperator's body_fn,
        # then we need to keep track of this so we can rewrite the
        # HigherOrderOperator call using the traced body_fn.
        self.lifted_freevars = set({})

    def create_proxy(
        self,
        kind,
        target,
        args,
        kwargs,
        name=None,
        type_expr=None,
        proxy_factory_fn=None,
    ):
        # NOTE: [Nested SubgraphTracer and free_variable handling]
        # --------------------------------------------------------
        # Read NOTE [HigherOrderOperator tracing design] first.
        #
        # Let's say we're in the middle of introspecting the body of a possibly
        # nested HigherOrderOperator, and we see a free variable.
        #
        # There are two cases:
        # 1. We see a free variable that is already tracked by Dynamo.
        # 2. We see a free variable that has not been tracked by Dynamo
        #
        # In case 1, we call `lift_tracked_freevar_to_input` (below)
        # which will lift the freevar to be an input of this subgraph
        # and also recursively lift it to be an input on the parent(s).
        #
        # In case 2, before the call to `create_proxy`, the InstructionTranslator
        # will see the freevar when it gets loaded by Python bytecode.
        # E.g. for Python 3.11 the bytecodes that may do this are LOAD_DEREF or
        # LOAD_GLOBAL.
        # There, the InstructionTranslator asks Dynamo to begin tracking the
        # freevar by building a new Variable.
        # Building a new Variable automatically lifts the freevar to be an
        # input of the root SubgraphTracer.
        #
        # The implications for the code below are:
        # - We will always be in Case 1 when we get to this code.
        # - Any "free variable" we encounter here is guaranteed to already be
        #   bound, that is, it is either a graph input of the root graph, or
        #   some local variable of the root graph or a subgraph.
        # - The additional work we need to do here is *only* that we need to
        #   lift this free variable into inputs (recursively) of each nested
        #   higher-order-op subgraph until we hit the subgraph where the free
        #   variable is bound
        if self.parent is not None:
            flat_args, _ = pytree.tree_flatten(args)
            for arg in flat_args:
                if not isinstance(arg, torch.fx.Proxy):
                    # Is a constant
                    continue
                if arg in self.seen_proxies:
                    continue
                if not hasattr(arg, "node"):
                    continue
                if arg.node.name in self.input_name_to_proxy:
                    continue
                self.lift_tracked_freevar_to_input(arg)

        rv = super().create_proxy(
            kind, target, args, kwargs, name, type_expr, proxy_factory_fn
        )

        # append stack trace to fx node
        tx = self.output_graph.current_tx

        nn_module_stack = tx.nn_module_stack
        if nn_module_stack:
            rv.node.meta["nn_module_stack"] = nn_module_stack.copy()

        if kind in {"call_function", "call_method"}:
<<<<<<< HEAD
            print("source_fn::", target, type(target))
            rv.node.meta["source_fn"] = target
        elif kind == "call_module":
            print(
                "source_fn::",
                rv.node.meta["nn_module_stack"][target][1],
                type(rv.node.meta["nn_module_stack"][target][1]),
            )
=======
            rv.node.meta["source_fn"] = (rv.node.name, target)
        elif kind == "call_module":
            if self.parent is not None:
                unimplemented("Invoking an nn.Module inside HigherOrderOperator")
>>>>>>> 8d598f2f
            # For modules we store the class
            rv.node.meta["source_fn"] = (
                rv.node.name,
                rv.node.meta["nn_module_stack"][target][1],
            )

        frame_summaries: List[traceback.FrameSummary] = []
        while tx:
            frame_summaries.append(tx.frame_summary())
            tx = getattr(tx, "parent", None)
        # Reverse the frame_summaries, such that the innermost frame is at the last
        frame_summaries.reverse()

        # official from_list stub doesn't have new-style type
        msgs = traceback.StackSummary.from_list(frame_summaries).format()  # type: ignore[arg-type]
        rv.node.stack_trace = "".join(msgs)

        self.seen_proxies.add(rv)
        return rv

    def create_node(self, *args, **kwargs):
        node = super().create_node(*args, **kwargs)
        node.meta["creation_timestamp"] = self.output_graph.timestamp
        return node

    # Note: we did not override erase_node since
    # we call self.graph.erase_node elsewhere
    def remove_node(self, node):
        self.graph.erase_node(node)
        self.input_name_to_proxy.pop(node.name, None)

    # when before=True, we will insert this input before the most recent
    # inserted proxy.  This is a hack to get around an ordering problem,
    # where we first insert a tensor argument, and then insert bindings
    # for SymInts that may occur in the tensor argument.
    # Remove this if https://github.com/pytorch/pytorch/issues/99007 gets
    # fixed.
    def create_graph_input(self, name, type_expr=None, before=False):
        # unique
        if name in self.input_name_to_proxy:
            for i in itertools.count():
                candidate_name = f"{name}_{i}"
                if candidate_name not in self.input_name_to_proxy:
                    name = candidate_name
                    break

        if self.input_name_to_proxy:
            prev_name = next(reversed(self.input_name_to_proxy))
            node = self.input_name_to_proxy[prev_name].node
            if before:
                ctx = self.graph.inserting_before(node)
            else:
                ctx = self.graph.inserting_after(node)
        else:
            ctx = self.graph.inserting_before(None)
        with ctx:
            proxy = self.create_proxy("placeholder", name, (), {}, type_expr=type_expr)
            if self.input_name_to_proxy and before:
                k, v = self.input_name_to_proxy.popitem()
                self.input_name_to_proxy[name] = proxy
                self.input_name_to_proxy[k] = v
            else:
                self.input_name_to_proxy[name] = proxy
            return proxy

    def is_name_bound(self, name):
        if name in self.input_name_to_proxy:
            return True
        for proxy in self.seen_proxies:
            if proxy.node.name == name:
                return True
        return False

    # See NOTE: [Nested SubgraphTracer and free_variable handling] for more details
    def lift_tracked_freevar_to_input(self, proxy):
        # You're doing something wrong if we are the root SubgraphTracer because
        # Dynamo adds tensors to graph inputs before creating a proxy for them.
        assert (
            self.parent is not None
        ), "lift_tracked_freevar_to_input on root SubgraphTracer"
        self.create_graph_input(proxy.node.name)
        self.lifted_freevars.add(proxy)
        if self.parent is not None and not self.parent.is_name_bound(proxy.node.name):
            self.parent.lift_tracked_freevar_to_input(proxy)


# NOTE: [HigherOrderOperator tracing design]
# Ignoring HigherOrderOperators for a moment,
# OutputGraph represents the graph being built by Dynamo that may be compiled
# and executed. It holds a root SubgraphTracer where the FX graph is built.
#
# HigherOrderOperators are operators that take functions as their arguments.
# When Dynamo encounters a HigherOrderOperator, then it attempts to introspect
# the function passed to it (call this the "body function"), capture it into a
# GraphModule, and rewrite the call to the HigherOrderOperator to use the
# GraphModule.
#
# The way we handle the capture of body functions is through having
# (possibly nested) SubgraphTracers, one per body function.
#
# Mechanically, we do the introspection by:
# - Creating a new SubgraphTracer via OutputGraph.new_subtracer
# - Executing the body function.
# This constructs the graph of the body function in the new SubgraphTracer
# while modifying the state of the OutputGraph. For example:
# - the OutputGraph can receive new GraphArgs (if we discover any new
#   untracked Tensors)
# - side effects from the body function get accumulated into
#   OutputGraph.side_effects
# - guards produced by the body function get accumulated into OutputGraph.guards
#
# The traced function has some special properties that make it easier for us
# to transform later down the line:
# - we lift all free variables to being inputs.
#
# If the introspection fails (due to the existence of graph breaks), then
# we roll back the current OutputGraph state and graph break on the
# HigherOrderOperator.<|MERGE_RESOLUTION|>--- conflicted
+++ resolved
@@ -1049,21 +1049,10 @@
             rv.node.meta["nn_module_stack"] = nn_module_stack.copy()
 
         if kind in {"call_function", "call_method"}:
-<<<<<<< HEAD
-            print("source_fn::", target, type(target))
             rv.node.meta["source_fn"] = target
-        elif kind == "call_module":
-            print(
-                "source_fn::",
-                rv.node.meta["nn_module_stack"][target][1],
-                type(rv.node.meta["nn_module_stack"][target][1]),
-            )
-=======
-            rv.node.meta["source_fn"] = (rv.node.name, target)
         elif kind == "call_module":
             if self.parent is not None:
                 unimplemented("Invoking an nn.Module inside HigherOrderOperator")
->>>>>>> 8d598f2f
             # For modules we store the class
             rv.node.meta["source_fn"] = (
                 rv.node.name,
