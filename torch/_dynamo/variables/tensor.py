import copy
import functools
import itertools
import math
import numbers
import operator
from typing import Dict, List

import torch.fx
import torch.random

from ..utils import fake_tensors_available

if fake_tensors_available:
    from torch._subclasses import FakeTensor
    from torch._subclasses.fake_tensor import (
        DataDependentOutputException,
        DynamicOutputShapeException,
    )
    from ..utils import deepcopy_to_fake_tensor, wrap_to_fake_tensor_and_record

import torch.utils._python_dispatch as py_dispatch
from torch._dispatch.python import enable_python_dispatcher
from torch.fx.immutable_collections import immutable_list
from torch.utils._pytree import tree_map

from .. import config, variables
from ..exc import TorchRuntimeError, unimplemented, Unsupported
from ..guards import GuardBuilder
from ..source import AttrSource
from ..utils import (
    clone_input,
    is_lazy_module,
    istype,
    preserve_rng_state,
    product,
    proxy_args_kwargs,
    tensortype_to_dtype,
)
from .base import MutableLocal, typestr, VariableTracker
from .constant import ConstantVariable
from .lists import ShapeVariable, SizeVariable


class _missing:
    pass


def _run_node(output_graph, node, args, kwargs, nnmodule):
    try:
        op = node.op
        if op == "call_function":
            return node.target(*args, **kwargs)
        elif op == "call_method":
            return getattr(args[0], node.target)(*args[1:], **kwargs)
        elif op == "call_module":
            assert nnmodule is not None
            return nnmodule(*args, **kwargs)
        elif op == "get_attr":
            return output_graph.get_submodule(node.target)
    except Exception as e:
        raise RuntimeError(
            f"Failed running {node.target}(*{args}, **{kwargs}):\n{e}\n(scroll up for backtrace)"
        ) from e
    raise AssertionError(op)


def _get_real_value(node, output_graph):
    """
    Run the actual computation represented by `node` and return the result.
    This will execute any dependent nodes in the graph as well.
    """
    cache = output_graph.real_value_cache
    if node in cache:
        return cache[node]

    op = node.op
    args, kwargs = torch.fx.node.map_arg(
        (node.args, node.kwargs),
        lambda n: _get_real_value(n, output_graph),
    )

    if op == "call_module":
        nn_module = output_graph.nn_modules[node.target]
        if not is_lazy_module(nn_module):
            nn_module = copy.deepcopy(nn_module)
        else:
            # In the case of a lazy module, we want to run
            # the pre-hooks which initialize it
            nn_module(*args, **kwargs)
    else:
        nn_module = None

    try:
        real_value = _run_node(output_graph, node, args, kwargs, nn_module)
        cache[node] = real_value
    except RuntimeError as e:
        raise TorchRuntimeError() from e
    return real_value


def _get_fake_value(node, tx):
    """
    Run the computation represented by `node` using fake tensors and return the result.
    """
    op = node.op
    fake_wrapper = functools.partial(wrap_to_fake_tensor_and_record, tx=tx)
    from ..utils import wrap_fake_exception

    def visit(n: torch.fx.Node):
        return n.meta["example_value"]

    args, kwargs = torch.fx.node.map_arg((node.args, node.kwargs), visit)
    args = tree_map(fake_wrapper, args)
    kwargs = tree_map(fake_wrapper, kwargs)

    nnmodule = None
    if op == "call_module":
        nnmodule = tx.output.nn_modules[node.target]

        if not is_lazy_module(nnmodule):
            nnmodule = deepcopy_to_fake_tensor(nnmodule, tx.fake_mode)

    if op == "call_module" and is_lazy_module(nnmodule):
        assert nnmodule is not None
        # In the case of a lazy module, we want to run
        # the pre-hooks which initialize it
        nnmodule(*args, **kwargs)
    try:
        with tx.fake_mode, enable_python_dispatcher():
            return wrap_fake_exception(
                lambda: _run_node(tx.output, node, args, kwargs, nnmodule)
            )
    except Unsupported:
        raise
    except RuntimeError as e:
        if isinstance(e, DataDependentOutputException):
            if config.capture_scalar_outputs and node.target == "item":
                return torch.zeros(size=(), dtype=args[0].dtype).item()
            else:
                unimplemented(f"data dependent operator: {e.func}")
        elif isinstance(e, DynamicOutputShapeException):
            unimplemented(f"dynamic shape operator: {e.func}")
        raise


def _clone_input(value):
    if isinstance(value, torch.Tensor):
        use_fake_tensors = fake_tensors_available and config.fake_tensor_propagation
        # tensor subclasses will not be converted to FakeTensors and need to be cloned
        if not use_fake_tensors or not isinstance(value, FakeTensor):
            # NB: ensure strides are preserved
            value = clone_input(value)

    return value


class TensorVariable(VariableTracker):
    """A torch.Tensor input or an intermediate value in the FX graph"""

    _nonvar_fields = [
        "proxy",
        "dtype",
        "device",
        "ndim",
        "size",
        "stride",
        "requires_grad",
        "is_quantized",
        "is_contiguous",
    ]

    def get_real_value(self):
        """
        Get the actual value represented by this variable if computation is run
        using the user-provided inputs.
        NOTE: this runs actual tensor computation and may be
        slow and memory-intensive.
        """
        return _get_real_value(self.proxy.node, self.proxy.tracer)

    @classmethod
    def create(cls, tx, proxy, example_value=None, **options):
        if "guards" in options and options["guards"] is not None:
            tx.output.guards.update(options["guards"])

        assert "example_value" not in proxy.node.meta
        if not config.dynamic_propagation:
            if isinstance(example_value, torch.Tensor):
                options.update(cls.specialize(example_value))
            return cls(proxy, **options)

        use_fake_tensors = fake_tensors_available and config.fake_tensor_propagation

        initial_example_value = example_value

        with preserve_rng_state():
            if example_value is None:
                if use_fake_tensors:
                    example_value = _get_fake_value(proxy.node, tx)
                else:
                    example_value = _get_real_value(proxy.node, tx.output)

            else:
                proxy.tracer.real_value_cache[proxy.node] = _clone_input(example_value)
                if use_fake_tensors:
                    fake_wrapper = functools.partial(
                        wrap_to_fake_tensor_and_record, tx=tx
                    )
                    example_value = fake_wrapper(example_value)

        if isinstance(example_value, torch.Tensor):
            is_parameter = isinstance(example_value, torch.nn.Parameter)
            should_specialize = options.pop("should_specialize", False)
            if is_parameter or should_specialize:
                specialized_value = initial_example_value
            else:
                specialized_value = None

            example_value = _clone_input(example_value)
            proxy.node.meta["example_value"] = example_value
            specialized_props = cls.specialize(example_value)
            if use_fake_tensors and isinstance(example_value, FakeTensor):
                specialized_props["class_type"] = (
                    torch.nn.Parameter if is_parameter else torch.Tensor
                )

            specialized_props["specialized_value"] = specialized_value

            options.update(specialized_props)
            return cls(proxy, **options)
        elif (
            hasattr(proxy.node.target, "__name__")
            and proxy.node.target.__name__ == "set_state"
            and isinstance(proxy.node.target.__self__, torch._C.Generator)
            or proxy.node.target == torch.random.set_rng_state
        ):
            from . import TorchVariable

            return TorchVariable(proxy.node.target)
        elif istype(example_value, (int, bool, float)) and config.dynamic_shapes:
            proxy.node.meta["example_value"] = example_value
            return DynamicShapeVariable.create(tx, proxy, example_value, **options)
        elif istype(example_value, torch.Size) and config.dynamic_shapes:
            proxy.node.meta["example_value"] = example_value
            sizes = []
            for i, v in enumerate(example_value):
                proxy_i = proxy[i]
                sizes.append(DynamicShapeVariable.create(tx, proxy_i, v, **options))
            return SizeVariable(sizes, proxy, **options)
        elif istype(example_value, int) and proxy.node.target in (
            torch.seed,
            operator.mod,
            # some mac builds are missing torch.distributed.get_rank()
            getattr(torch.distributed, "get_rank", _missing),
            getattr(torch.distributed, "get_world_size", _missing),
        ):
            proxy.node.meta["example_value"] = example_value
            return DynamicShapeVariable.create(tx, proxy, example_value, **options)
        elif istype(example_value, torch.Size) and all(
            [isinstance(x, int) for x in example_value]
        ):
            sizes = [variables.ConstantVariable(x) for x in example_value]
            return SizeVariable(sizes, **options)
        elif isinstance(example_value, (tuple, list)):
            unpacked = []
            for i, val in enumerate(example_value):
                if val is None:
                    # nn.MultiheadAttention() can return None, see issue #175
                    unpacked.append(
                        variables.ConstantVariable(None, **options),
                    )
                else:
                    unpacked.append(
                        cls.create(
                            tx,
                            proxy.tracer.create_proxy(
                                "call_function", operator.getitem, (proxy, i), {}
                            ),
                            example_value=val,
                            **options,
                        )
                    )
            if istype(example_value, tuple):
                return variables.TupleVariable(unpacked, **options)
            elif istype(example_value, (list, immutable_list)):
                return variables.ListVariable(
                    unpacked, mutable_local=MutableLocal(), **options
                )
            else:
                assert (
                    example_value.__class__.__module__ == "torch.return_types"
                    or hasattr(example_value, "_fields")
                ), "namedtuple?"
                return variables.NamedTupleVariable(
                    unpacked, example_value.__class__, **options
                )
        elif example_value is None or proxy.node.target is torch.manual_seed:
            return variables.ConstantVariable(None, **options)
        elif (
            isinstance(example_value, int)
            and proxy.node.target is torch._utils._element_size
        ):
            proxy.node.meta["example_value"] = example_value
            return variables.ConstantVariable(example_value, **options)
        elif (
            isinstance(example_value, numbers.Number)
            and (
                proxy.node.target == "item"
                or proxy.node.target in {math.sqrt, math.pow}
            )
            and config.capture_scalar_outputs
        ):
            if use_fake_tensors:
                # item raw value should not be accessed
                return FakeItemVariable.create(
                    tx=tx,
                    proxy=proxy,
                    example_value=torch.tensor(example_value),
                    **options,
                )
            else:
                return UnspecializedPythonVariable.create(
                    tx=tx,
                    proxy=proxy,
                    example_value=torch.tensor(example_value),
                    raw_value=None if use_fake_tensors else example_value,
                    need_unwrap=False,
                    **options,
                )
        elif (
            proxy.node.target == torch._C._DisableFuncTorch
            or proxy.node.target == torch.cuda._is_in_bad_fork
        ):
            from . import UserDefinedObjectVariable

            return UserDefinedObjectVariable(example_value)
        elif isinstance(example_value, (torch.SymInt, torch.SymFloat)):
            proxy.node.meta["example_value"] = example_value
            return cls(proxy, **options)
        else:
            raise AssertionError(
                "torch.* op returned non-Tensor "
                + f"{typestr(example_value)} {proxy.node.op} {proxy.node.target}"
            )

    def __init__(
        self,
        proxy: torch.fx.Proxy,
        dtype=None,
        device=None,
        ndim=None,
        size=None,
        stride=None,
        requires_grad=None,
        is_quantized=None,
        is_contiguous=None,
        is_sparse=None,
        class_type=torch.Tensor,
        specialized_value=None,
        **kwargs,
    ):
        super(TensorVariable, self).__init__(**kwargs)
        self.proxy = proxy
        self.dtype = dtype
        self.device = device
        self.ndim = ndim
        self.size = size
        self.stride = stride
        self.requires_grad = requires_grad
        self.is_quantized = is_quantized
        self.is_contiguous = is_contiguous
        self.is_sparse = is_sparse
        self.class_type = class_type
        self.specialized_value = specialized_value

    def as_proxy(self):
        return self.proxy

    def python_type(self):
        return self.class_type

    def call_isinstance(self, tensor_type):
        def check_type(ty):
            if ty not in tensortype_to_dtype:
                return issubclass(self.python_type(), ty)

            dtypes = tensortype_to_dtype[ty]
            return self.dtype in dtypes

        if type(tensor_type) is tuple:
            return any([check_type(ty) for ty in tensor_type])
        else:
            return check_type(tensor_type)

    @staticmethod
    def specialize(value: torch.Tensor):
        props = {
            "dtype": value.dtype,
            "device": value.device,
            "ndim": int(value.ndim),
            "requires_grad": value.requires_grad,
            "is_quantized": value.is_quantized,
            "is_sparse": value.is_sparse,
            "class_type": type(value),
        }
        if not config.dynamic_shapes:
            props["size"] = tuple(value.size())
            props["stride"] = tuple(value.stride())
            props["is_contiguous"] = value.is_contiguous()
        return props

    def var_getattr(self, tx, name):
        from . import ConstantVariable, TorchVariable

        result = None
        options = VariableTracker.propagate(self)
        if name == "ndim" and self.ndim is not None:
            result = ConstantVariable(self.ndim, **options)
        elif name == "dtype" and self.dtype is not None:
            result = TorchVariable(self.dtype, **options)
        elif name == "device" and self.device is not None:
            result = TorchVariable(self.device, **options)
        elif name == "is_cuda" and self.device is not None:
            result = ConstantVariable(self.device.type == "cuda", **options)
        elif name == "shape" and self.size is not None:
            sizes = [variables.ConstantVariable(x) for x in self.size]
            result = ShapeVariable(sizes, **options)
        elif name == "requires_grad" and self.requires_grad is not None:
            result = ConstantVariable(self.requires_grad, **options)
        elif name == "is_quantized" and self.is_quantized is not None:
            result = ConstantVariable(self.is_quantized, **options)
        elif name == "is_sparse" and self.is_sparse is not None:
            result = ConstantVariable(self.is_sparse, **options)
        elif name == "shape" and self.size is None:
            result = self.call_method(tx, "size", [], {})
        elif name == "ndim" and self.ndim is None:
            result = self.call_method(tx, "dim", [], {})

        if name == "__class__":
            return TorchVariable(self.python_type(), **options)

        # Add a guard for type matching, these guards are checked before tensor guards
        # In some cases, a <tensor>.<attr> guard can be evaluated first, and break if
        # <tensor> is later changed to another type
        if result is not None and self.source is not None:
            result = result.add_guard(self.make_guard(GuardBuilder.TYPE_MATCH))

        if result is None:
            raise NotImplementedError()

        return result

    def unpack_var_sequence(self, tx):
        options = VariableTracker.propagate(self)
        if self.size:
            return [
                variables.BuiltinVariable(operator.getitem, **options).call_function(
                    tx, [self, variables.ConstantVariable(i)], {}
                )
                for i in range(self.size[0])
            ]

        return super(TensorVariable, self).unpack_var_sequence(tx)

    def call_method(
        self,
        tx,
        name,
        args: "List[VariableTracker]",
        kwargs: "Dict[str, VariableTracker]",
    ) -> "VariableTracker":
        from . import ConstantVariable, TupleVariable

        kwargs = dict(kwargs)
        # print("CALLING TENSOR OP", name)
        options = VariableTracker.propagate(self, args, kwargs.values())
        if name == "stride" and self.stride is not None:
            constant_result = ConstantVariable(self.stride, **options)
        elif name == "size" and self.size is not None:
            sizes = [variables.ConstantVariable(x) for x in self.size]
            constant_result = SizeVariable(sizes, **options)
        elif name == "size" and self.size is None and config.dynamic_shapes:
<<<<<<< HEAD
            example_size = self.proxy.node.meta['example_value'].size()
            items = []
            size_proxy = tx.output.create_proxy(
                "call_method",
                name,
                *proxy_args_kwargs([self] + args, kwargs),
                current_tx=tx,
            )
=======
            example_size = self.proxy.node.meta["example_value"].size()
            pure_size_proxy = tx.output.create_proxy(
                "call_method",
                name,
                *proxy_args_kwargs([self], kwargs),
                current_tx=tx,
            )
            if len(args) == 1 and isinstance(args[0], ConstantVariable):
                assert isinstance(args[0].value, int)
                proxy = tx.output.create_proxy(
                    "call_function",
                    operator.getitem,
                    (pure_size_proxy, args[0].as_proxy()),
                    {},
                )
                value = example_size[args[0].value]
                proxy.node.meta["example_value"] = value
                return DynamicShapeVariable.create(tx, proxy, value)
            items = []
>>>>>>> 121e8ebc
            for i, element in enumerate(example_size):
                if isinstance(element, int):
                    items.append(variables.ConstantVariable(element))
                else:
                    proxy = tx.output.create_proxy(
<<<<<<< HEAD
                        "call_function", operator.getitem, (i,), {},
                    )
                    items.append(DynamicShapeVariable.create(tx, proxy, element))
            size_proxy.node.meta['example_value'] = tuple([item.proxy.node.meta['example_value'] for item in items])
            return SizeVariable(items, size_proxy, **options)
=======
                        "call_function",
                        operator.getitem,
                        (pure_size_proxy, i),
                        {},
                    )
                    proxy.node.meta["example_value"] = element
                    items.append(DynamicShapeVariable.create(tx, proxy, element))
            def extract(item):
                if isinstance(item, ConstantVariable):
                    return item.value
                return item.proxy.node.meta["example_value"]

            pure_size_proxy.node.meta["example_value"] = torch.Size(
                [extract(item) for item in items]
            )
            return SizeVariable(items, pure_size_proxy, **options)
>>>>>>> 121e8ebc
        elif name == "numel" and self.size is not None:
            constant_result = ConstantVariable(product(self.size), **options)
        elif name in ("ndimension", "dim") and self.ndim is not None:
            constant_result = ConstantVariable(self.ndim, **options)
        elif name == "is_floating_point" and self.dtype is not None:
            constant_result = ConstantVariable(self.dtype.is_floating_point, **options)
        elif name == "is_contiguous" and self.is_contiguous is not None:
            if (
                "memory_format" in kwargs
                and kwargs["memory_format"].as_python_constant()
                == torch.contiguous_format
            ):
                kwargs.pop("memory_format")
            constant_result = ConstantVariable(self.is_contiguous, **options)
        else:
            constant_result = None

        if constant_result:
            assert not kwargs, f"Tensor.{name}() unhandled kwargs"
            if len(args) == 1:
                return constant_result.getitem_const(args[0])
            elif args:
                return TupleVariable(
                    [constant_result.getitem_const(a) for a in args], **options
                )
            return constant_result
        elif (
            name == "repeat"
            and not all(
                x.is_python_constant() for x in itertools.chain(args, kwargs.values())
            )
            and not config.dynamic_shapes
        ):
            unimplemented("dynamic Tensor.repeat")
        elif name in ("tolist", "numpy", "backward"):
            unimplemented(f"Tensor.{name}")
        elif name == "nonzero" and not config.dynamic_shapes:
            unimplemented(f"Tensor.{name}")
        elif name == "item":
            if config.capture_scalar_outputs:
                use_fake_tensors = (
                    fake_tensors_available and config.fake_tensor_propagation
                )
                if use_fake_tensors:
                    example_value = _get_fake_value(self.proxy.node, tx)
                else:
                    example_value = _get_real_value(self.proxy.node, tx.output).item()
                return self.__class__.create(
                    tx,
                    tx.output.create_proxy(
                        "call_method", "item", (self.as_proxy(),), {}, current_tx=tx
                    ),
                    example_value=example_value,
                    **options,
                )
            else:
                unimplemented(f"Tensor.{name}")
        elif name == "__len__":
            if self.size:
                assert not config.dynamic_shapes
                return ConstantVariable(self.size[0], **options)
            else:
                return self.__class__.create(
                    tx,
                    tx.output.create_proxy(
                        "call_function", len, (self.as_proxy(),), {}, current_tx=tx
                    ),
                    **options,
                )
        elif name == "__setitem__":
            tx.output.guards.update(options["guards"])
            tx.output.create_proxy(
                "call_function",
                operator.setitem,
                *proxy_args_kwargs([self] + args, kwargs),
                current_tx=tx,
            )
            return ConstantVariable(None, **options)
        else:
            # Convert x.new(torch.Size) into x.new_empty(torch.Size),
            # as Tensor.new acts differently with a Size input versus a tuple input.
            if (
                name == "new"
                and len(args) == 1
                and isinstance(args[0], (SizeVariable, ShapeVariable))
                and not config.dynamic_shapes
            ):
                name = "new_empty"
            return self.__class__.create(
                tx,
                tx.output.create_proxy(
                    "call_method",
                    name,
                    *proxy_args_kwargs([self] + args, kwargs),
                    current_tx=tx,
                ),
                **options,
            )


class DynamicShapeVariable(VariableTracker):
    """
    Represents a symbolic size, e.g., as returned by tensor.size(0)
    """

    @classmethod
    def create(cls, tx, proxy, dyn_shape, **options):
        if "example_value" in proxy.node.meta:
            assert proxy.node.meta["example_value"] == dyn_shape
        if dyn_shape is None:
            dyn_shape = _get_fake_value(proxy.node, tx)
        proxy.node.meta["example_value"] = dyn_shape
        return DynamicShapeVariable(proxy, dyn_shape, **options)

    def __init__(self, proxy, dyn_shape, **kwargs):
        super(DynamicShapeVariable, self).__init__(**kwargs)
        self.proxy = proxy
        self.dyn_shape = dyn_shape

    def python_type(self):
        return type(self.dyn_shape)

    def unpack_var_sequence(self, tx):
        super(DynamicShapeVariable, self).unpack_var_sequence(tx)

    def as_proxy(self):
        return self.proxy

    def call_method(
        self,
        tx,
        name,
        args: "List[VariableTracker]",
        kwargs: "Dict[str, VariableTracker]",
    ) -> "VariableTracker":
        options = VariableTracker.propagate(self, args, kwargs.values())

        return self.__class__.create(
            tx,
            tx.output.create_proxy(
                "call_method",
                name,
                *proxy_args_kwargs([self] + list(args), kwargs),
                current_tx=tx,
            ),
            dyn_shape=None,
            **options,
        )


class TensorWithTFOverrideVariable(VariableTracker):
    """
    Represents a tensor subclass instance with a __torch_function__ override.
    """

    def __init__(
        self,
        tensor_variable,
        orig_tensor_variable_source,
        subclass_torch_function__func,
        subclass_type,
        **kwargs,
    ):
        super(TensorWithTFOverrideVariable, self).__init__(**kwargs)
        self.tensor_variable = tensor_variable
        self.orig_tensor_variable_source = orig_tensor_variable_source
        self.subclass_torch_function__func = subclass_torch_function__func
        self.subclass_type = subclass_type

    def call_method(
        self,
        tx,
        name,
        args: "List[VariableTracker]",
        kwargs: "Dict[str, VariableTracker]",
    ) -> "VariableTracker":
        # This code block implements inlining the __torch_function__ override
        # of `call_method`.
        from . import GetAttrVariable

        options = VariableTracker.propagate(self, args, kwargs.values())
        # insert unwrapped version of self as the first argument
        args = list(args)
        args.insert(0, self.tensor_variable)
        func_var = GetAttrVariable(self.tensor_variable, name)

        unwrapped = TensorWithTFOverrideVariable.inline_torch_function_unwrapped(
            tx,
            func_var,
            self.orig_tensor_variable_source,
            self.subclass_torch_function__func,
            self.subclass_type,
            options,
            args,
            kwargs,
        )

        # TODO(future PR): implement rewrapping conditional on method presence
        # in `torch.overrides.get_default_nowrap_function()`. It's unclear how
        # to do this easily in the current codebase since the resolution of
        # `GetAttrVariable` depends on the type of the underlying object.

        return TensorWithTFOverrideVariable(
            unwrapped,
            self.orig_tensor_variable_source,
            self.subclass_torch_function__func,
            self.subclass_type,
        )

    @staticmethod
    def inline_torch_function_unwrapped(
        tx,
        original_func_var,
        tensor_with_tf_override_source,
        tf_func,
        subclass_type,
        options,
        args,
        kwargs,
    ):
        """
        This function inlines the `__torch_function__` override for `original_func_var`.
        For example, if the user code is

           x1 = torch.sigmoid(x0)

        And `x0` has an override, then:
        * `original_func_var` will be a `VariableTracker` object wrapping `torch.sigmoid`
        * `tensor_with_tf_override_source` will be the `Source` object from
          the original tensor override instance in the beginning of the program
        * `tf_func` will be the custom `__torch_function__` function
        * `subclass_type` will be `type(x0)`

        The caller is expected to properly massage args and kwargs before
        passing them into this function.

        The caller is responsible for wrapping the return value, if needed.
        """
        from . import UserDefinedClassVariable
        from .builder import TupleVariable, VariableBuilder

        source = AttrSource(
            AttrSource(tensor_with_tf_override_source, "__torch_function__"),
            "__func__",
        )
        tf_func_var = VariableBuilder(tx, source)(tf_func)
        type_var = UserDefinedClassVariable(subclass_type, **options)

        # signature:
        # def __torch_function__(cls, func, types, args=(), kwargs=None):
        tf_args = (
            type_var,  # cls
            original_func_var,  # func
            (type_var,),  # types
            TupleVariable(args),  # args
            kwargs,  # kwargs
        )

        # Disable __torch_function__ here to prevent the clone of the
        # example tensor from going into the override.
        with torch._C.DisableTorchFunction():
            return tx.inline_user_function_return(tf_func_var, tf_args, {})


class UnspecializedNumpyVariable(TensorVariable):
    """
    This is a 1-element tensor represents unspecialized numpy float/int.
    """

    def __init__(self, proxy: torch.fx.Proxy, **kwargs):
        raw_value = kwargs.pop("raw_value", None)
        super(UnspecializedNumpyVariable, self).__init__(proxy, **kwargs)
        self.raw_value = raw_value

    @classmethod
    def from_tensor_variable(cls, tensor_variable, raw_value):
        # Convert a `TensorVariable` instance into an `UnspecializedNumpyVariable` instance.
        return UnspecializedNumpyVariable(
            **dict(tensor_variable.__dict__), raw_value=raw_value
        )

    def as_specialized(self, tx):
        for graph_arg in tx.output.graphargs:
            if graph_arg.source is self.source:
                graph_arg.erase()

        for g in self.guards:
            if g.is_volatile:
                g.create_fn = GuardBuilder.CONSTANT_MATCH

        return ConstantVariable(value=self.raw_value, guards=self.guards)


class UnspecializedPythonVariable(TensorVariable):
    """
    This is a 1-element tensor represents unspecialized python float/int.
    """

    def __init__(self, proxy: torch.fx.Proxy, **kwargs):
        raw_value = kwargs.pop("raw_value", None)
        need_unwrap = kwargs.pop("need_unwrap", True)
        super(UnspecializedPythonVariable, self).__init__(proxy, **kwargs)
        self.raw_value = raw_value
        self.need_unwrap = need_unwrap

    @classmethod
    def from_tensor_variable(cls, tensor_variable, raw_value, need_unwrap=True):
        # Convert a `TensorVariable` instance into an `UnspecializedPythonVariable` instance.
        return UnspecializedPythonVariable(
            **dict(tensor_variable.__dict__),
            raw_value=raw_value,
            need_unwrap=need_unwrap,
        )

    def as_specialized(self, tx):
        for graph_arg in tx.output.graphargs:
            if graph_arg.source is self.source:
                graph_arg.erase()

        for g in self.guards:
            if g.is_volatile:
                g.create_fn = GuardBuilder.CONSTANT_MATCH

        return ConstantVariable(value=self.raw_value, guards=self.guards)


class FakeItemVariable(TensorVariable):
    """An unspecialized python variable which prevents access to the underlying raw value.
    This is needed if item is called on a FakeTensor."""

    def __init__(self, proxy: torch.fx.Proxy, **kwargs):
        need_unwrap = kwargs.pop("need_unwrap", False)
        super(FakeItemVariable, self).__init__(proxy, **kwargs)
        self.need_unwrap = need_unwrap

    @classmethod
    def from_tensor_variable(cls, tensor_variable):
        return FakeItemVariable(**dict(tensor_variable.__dict__))<|MERGE_RESOLUTION|>--- conflicted
+++ resolved
@@ -481,16 +481,6 @@
             sizes = [variables.ConstantVariable(x) for x in self.size]
             constant_result = SizeVariable(sizes, **options)
         elif name == "size" and self.size is None and config.dynamic_shapes:
-<<<<<<< HEAD
-            example_size = self.proxy.node.meta['example_value'].size()
-            items = []
-            size_proxy = tx.output.create_proxy(
-                "call_method",
-                name,
-                *proxy_args_kwargs([self] + args, kwargs),
-                current_tx=tx,
-            )
-=======
             example_size = self.proxy.node.meta["example_value"].size()
             pure_size_proxy = tx.output.create_proxy(
                 "call_method",
@@ -510,19 +500,11 @@
                 proxy.node.meta["example_value"] = value
                 return DynamicShapeVariable.create(tx, proxy, value)
             items = []
->>>>>>> 121e8ebc
             for i, element in enumerate(example_size):
                 if isinstance(element, int):
                     items.append(variables.ConstantVariable(element))
                 else:
                     proxy = tx.output.create_proxy(
-<<<<<<< HEAD
-                        "call_function", operator.getitem, (i,), {},
-                    )
-                    items.append(DynamicShapeVariable.create(tx, proxy, element))
-            size_proxy.node.meta['example_value'] = tuple([item.proxy.node.meta['example_value'] for item in items])
-            return SizeVariable(items, size_proxy, **options)
-=======
                         "call_function",
                         operator.getitem,
                         (pure_size_proxy, i),
@@ -539,7 +521,6 @@
                 [extract(item) for item in items]
             )
             return SizeVariable(items, pure_size_proxy, **options)
->>>>>>> 121e8ebc
         elif name == "numel" and self.size is not None:
             constant_result = ConstantVariable(product(self.size), **options)
         elif name in ("ndimension", "dim") and self.ndim is not None:
