import collections
import dataclasses
from typing import (
    Any,
    cast,
    DefaultDict,
    Dict,
    Iterator,
    List,
    Optional,
    Set,
    Tuple,
    Union,
)

import torch
from torch._C import FunctionSchema
from torch._C._autograd import _ProfilerResult
from torch._C._profiler import (
    _EventType,
    _ExtraFields_Allocation,
    _ExtraFields_TorchOp,
    _ProfilerEvent,
    _TensorMetadata,
    RecordScope,
)
from torch.profiler import _utils


@dataclasses.dataclass
class _Storage:
    """Bundle storage pointer and id.

    All profiling logic should use `allocation_id`, however it is useful to
    print storage pointers for debugging and unit tests sometimes look up
    values using the storage data pointer of a live Tensor."""

    ptr: int
    allocation_id: int

    def __repr__(self) -> str:
        return f"{hex(self.ptr):>18} ({self.allocation_id})"

    def __eq__(self, other: Any) -> bool:
        return isinstance(other, _Storage) and self.allocation_id == other.allocation_id

    def __hash__(self) -> int:
        return hash(self.allocation_id)


@dataclasses.dataclass(eq=True, unsafe_hash=True, frozen=True)
class TensorKey:
    """Hashable identifier for a storage which has been asigned an ID.

    A detailed description of Tensor IDs and why they are needed is given in
    `torch/csrc/profiler/collection.h` when `TensorID` is declared. To
    summarize, multiple Storage buffers can map to the same logical Tensor.
    This dataclass is used to refer to a concrete in-memory StorageImpl of
    a Tensor.
    """

    id: int
    storage: _Storage
    device: torch.device

    def __repr__(self) -> str:
        return f"id={self.id}: {repr(self.storage):<24} ({self.device})"

    def __lt__(self, other: "TensorKey") -> bool:
        return self._as_sortable < other._as_sortable

    @staticmethod
    def _make(
        tensor_id: Optional[int],
        storage_ptr: Optional[int],
        allocation_id: Optional[int],
        device: torch.device,
    ) -> Optional["TensorKey"]:
        if (
            tensor_id is not None
            and storage_ptr is not None
            and allocation_id is not None
        ):
            return TensorKey(tensor_id, _Storage(storage_ptr, allocation_id), device)
        return None

    @classmethod
    def from_allocation(cls, alloc: _ExtraFields_Allocation) -> Optional["TensorKey"]:
        return cls._make(alloc.id, alloc.ptr, alloc.allocation_id, alloc.device)

    @classmethod
    def from_tensor(cls, t: Optional[_TensorMetadata]) -> Optional["TensorKey"]:
        if t is not None:
            return cls._make(t.id, t.storage_data_ptr, t.allocation_id, t.device)
        return None

    @property
    def _as_sortable(self) -> Tuple[int, int, str, int]:
        return self.id, self.storage.allocation_id, self.device.type, self.device.index


def extract_gradients(
    node: _ProfilerEvent,
) -> Iterator[Tuple[Optional[TensorKey], TensorKey]]:
    children = node.children

    # AccumulateGrad is used in the Autograd engine to handle gradient updates.
    # There are two possible cases:
    # 1) This is a newly created gradient Tensor. In that case there is nothing
    #    to accumulate, so autograd simply detaches the Tensor.
    #
    # 2) There is a preexisting gradient Tensor and we need to add the newly
    #    computed update. This is done with an in-place add (aten::add_) op.
    #    (The underscore suffix denotes "in-place".)
    if (
        node.typed[0] == _EventType.TorchOp
        and node.typed[1].scope == RecordScope.BACKWARD_FUNCTION
        # TODO(robieta): Move away from load bearing names
        and node.name == "torch::autograd::AccumulateGrad"
        and children
        and children[0].typed[0] == _EventType.TorchOp
        and children[0].name in ("aten::detach", "aten::add_")
        and children[0].typed[1].inputs
        and isinstance(children[0].typed[1].inputs[0], _TensorMetadata)
    ):
        key = TensorKey.from_tensor(children[0].typed[1].inputs[0])
        if key:
            yield None, key

    # We directly instrument `torch.nn.Module` and `torch.optim.Optimizer`
    # NOTE: The values captured by the python tracer are cached; they can be
    #       used to build up labels but do not imply that a Tensor was live at
    #       a particular time.
    elif node.typed[0] == _EventType.PyCall:
        typed_fields = node.typed[1]
        assert typed_fields.module is None or typed_fields.optimizer is None
        if typed_fields.module is not None:
            for _, p, p_grad in typed_fields.module.parameters:
                p_grad_key = TensorKey.from_tensor(p_grad)
                if p_grad_key is not None:
                    yield TensorKey.from_tensor(p), p_grad_key

        if typed_fields.optimizer is not None:
            for p, p_grad, _ in typed_fields.optimizer.parameters:
                p_grad_key = TensorKey.from_tensor(p_grad)
                if p_grad_key is not None:
                    yield TensorKey.from_tensor(p), p_grad_key


def tensor_inputs(t: _ExtraFields_TorchOp) -> Tuple[Optional[TensorKey], ...]:
    return tuple(TensorKey.from_tensor(i) for i in t.inputs.tensor_metadata)


class SchemaMatcher:
    """Lookup operator schema based on profiled name.

    When profiling we record the operator's name but not the schema. However
    some analysis requires that information. Fortunately we can look up
    registered schema from the recorded name. We do not, however, record the
    overload and so we must compare the profiled arguments with all overloads
    to determine viable matches.

    Note: Once https://github.com/pytorch/pytorch/issues/78871 is completed
    this code will be obsolete.
    """

    @classmethod
    def inputs_are_mutable(cls, t: _ExtraFields_TorchOp) -> Tuple[bool, ...]:
        """Determine which inputs may have mutated based on function schema.

        Note that we don't need to resolve down to a single schema to perform
        this analysis. An input is mutable if it is mutable in any overload. In
        practice, however, it is overwhelmingly common to match a single
        overload. If we cannot find any valid schema then we must be
        conservative and assume all inputs are mutable.
        """
        mutable: Optional[List[bool]] = None
        for schema in cls.match_schemas(t):
            mutable = mutable or [False for _ in schema.arguments]
            for i, arg in enumerate(schema.arguments):
                mutable[i] |= getattr(arg.alias_info, "is_write", False)

        return tuple(mutable or (True for _ in t.inputs))

    @classmethod
    def match_schemas(cls, t: _ExtraFields_TorchOp) -> Tuple[FunctionSchema, ...]:
<<<<<<< HEAD
        signature = tuple(t or s for t, s in zip(tensor_inputs(t), t.inputs.ivalues))
=======
        signature = tuple(
            # Tensor
            TensorKey.from_tensor(i) if isinstance(i, _TensorMetadata)
            #
            # TensorList
            else [TensorKey.from_tensor(j) for j in i] if isinstance(i, list)
            #
            # Scalar and uncaptured inputs.
            else i
            for i in t.inputs
        )
>>>>>>> a2f551b9

        def matches(schema) -> bool:
            return len(schema.arguments) == len(signature) and all(
                cls._types_match(observed, schema_arg.type)
                for observed, schema_arg in zip(signature, schema.arguments)
            )

        return tuple(s for s in cls.lookup_schemas(t.name) or () if matches(s))

    @classmethod
    def _types_match(cls, observed, schema_type) -> bool:
        if isinstance(schema_type, torch._C.OptionalType):
            schema_type = schema_type.getElementType()
            return observed is None or cls._types_match(observed, schema_type)

        if isinstance(schema_type, torch._C.AnyType):
            return True

        if schema_type.isSubtypeOf(torch._C.ListType.ofTensors()):
            return isinstance(observed, list) and all(
                isinstance(i, TensorKey) for i in observed
            )

        type_map: Tuple[Tuple[Any, Union[type, Tuple[type, ...]]], ...] = (
            (torch._C.TensorType, TensorKey),
            (torch._C.NoneType, type(None)),
            (torch._C.BoolType, bool),
            (torch._C.IntType, int),
            (torch._C.FloatType, float),
            (torch._C.ComplexType, complex),
            (torch._C.NumberType, (bool, int, float, complex)),
        )

        for jit_type, py_types in type_map:
            if isinstance(schema_type, jit_type):
                return isinstance(observed, py_types)

        # Profiler only records a subset of possible argument types. If we
        # reach this point then the schema must call for a type that profiler
        # does not record. Thus, the schema can only be a match if `observed`
        # is also None.
        return observed is None

    @staticmethod
    def lookup_schemas(name: str) -> Optional[Tuple[FunctionSchema, ...]]:
        # TODO(robieta):
        #   _jit_get_schemas_for_operator is quite expensive. (~100us / call)
        #   Consider adding `functools.lru_cache` if that becomes an issue.

        try:
            # Schema lookup will throw if `name` is malformed. (For example,
            # schemas must be namespaced and schema lookup will fail if name
            # does not include "::".) We simply catch the exception and return
            # `None` to denote that `name` cannot be an operator name.
            #
            # Note that record_function annotations also go through this path,
            # so it is expected that some names will not correspond to PyTorch
            # operators.
            return tuple(torch._C._jit_get_schemas_for_operator(name))
        except RuntimeError:
            return None


class OpTree:
    def __init__(self, result: _ProfilerResult) -> None:
        self._root_nodes = result.experimental_event_tree()
        self._sorted_nodes = tuple(sorted(self.dfs(), key=lambda x: x.start_time_ns))

    def dfs(self, *args, **kwargs) -> Iterator[_ProfilerEvent]:
        yield from _utils.traverse_dfs(self._root_nodes, *args, **kwargs)

    @property
    def sorted_nodes(self) -> Tuple[_ProfilerEvent, ...]:
        return self._sorted_nodes


@dataclasses.dataclass()
class DataFlowEdge:
    input_version: Optional[int] = None
    mutated: Optional[bool] = False

    @property
    def is_allocation(self) -> bool:
        return self.input_version is None

    @property
    def is_deletion(self) -> bool:
        return self.mutated is None


class DataFlowNode:
    def __init__(self, event: _ProfilerEvent, graph: "DataFlowGraph") -> None:
        self._event = event
        self._graph = graph
        self._edges: Dict[TensorKey, DataFlowEdge] = self._determine_edges()

        for key, edge in self._edges.items():
            if edge.mutated and not edge.is_allocation:
                self._graph.bump(key)

        # Make sure the version bumping behavior matches what we expect.
        versions = {k: (v, self._graph.lookup(k)) for k, v in self.outputs.items()}
        assert all(i == j for i, j in versions.values()), f"{versions}, {self._edges}"

    def _determine_edges(self) -> Dict[TensorKey, DataFlowEdge]:
        subtree = tuple(_utils.traverse_dfs([self._event]))

        def zip_mutable(
            t: _ExtraFields_TorchOp,
        ) -> Iterator[Tuple[Optional[TensorKey], bool]]:
            return zip(tensor_inputs(t), SchemaMatcher.inputs_are_mutable(t))

        edges: DefaultDict[Optional[TensorKey], DataFlowEdge]
        edges = collections.defaultdict(DataFlowEdge)

        # Start by populating edges from op inputs and outputs.
        for op in (i.typed[1] for i in subtree if i.typed[0] == _EventType.TorchOp):
            for key, mutable in zip_mutable(op):
                edges[key].input_version = self._graph.lookup(key) if key else -1
                edges[key].mutated = edges[key].mutated or mutable

        # Then handle deletions. Note that deleting a Tensor implicitly adds
        # it as an input edge.
        for i in subtree:
            if i.typed[0] == _EventType.Allocation and i.typed[1].alloc_size < 0:
                key = TensorKey.from_allocation(i.typed[1])
                edge = edges[key]
                assert key is None or edge.mutated is not None, f"Double delete: {key}"
                edge.mutated = None
                edge.input_version = self._graph.lookup(key) if key else -1

        # And finally handle allocations. This step must be last, because the
        # previous two steps optimistically add input edges.
        for i in subtree:
            if i.typed[0] == _EventType.Allocation and i.typed[1].alloc_size > 0:
                edges[TensorKey.from_allocation(i.typed[1])].input_version = None

        # We don't need to sort the inputs, but it makes debugging and unit tests nicer.
        return dict(sorted((k, v) for k, v in edges.items() if k is not None))

    @property
    def inputs(self) -> Dict[TensorKey, Tuple[bool, int]]:
        return {
            # MyPy can't see through `is_allocation` to know that
            # `v.input_version` is not None.
            k: (bool(v.mutated), cast(int, v.input_version))
            for k, v in self._edges.items()
            if not v.is_allocation
        }

    @property
    def outputs(self) -> Dict[TensorKey, int]:
        return {
            k: 0 if v.input_version is None else v.input_version + 1
            for k, v in self._edges.items()
            if (v.is_allocation and not v.is_deletion) or v.mutated
        }

    @property
    def intermediates(self) -> Tuple[TensorKey, ...]:
        return tuple(
            k for k, v in self._edges.items() if v.is_allocation and v.is_deletion
        )

    @property
    def start_time(self) -> int:
        return self._event.start_time_ns


class DataFlowGraph:
    def __init__(self, op_tree: OpTree) -> None:
        self._op_tree = op_tree
        self._leaf_events = self._extract_leaf_events(op_tree)
        self._active_version: Dict[TensorKey, Optional[int]] = {}
        self._flow_nodes = [DataFlowNode(e, self) for e in self.leaf_events]
        self._flow_nodes.sort(key=lambda x: x.start_time)
        self.validate()

    @property
    def flow_nodes(self) -> Tuple[DataFlowNode, ...]:
        return tuple(self._flow_nodes)

    def validate(self):
        # Check that each (Tensor, version) pair has a unique creation node
        outputs: Set[Tuple[TensorKey, int]] = set()
        for node in self.flow_nodes:
            node_outputs = set(node.outputs.items())
            duplicates = outputs & node_outputs
            assert not duplicates, f"{node._event.name} {node._edges} {duplicates}"
            outputs |= node_outputs

        # And check that `self._nodes` forms a valid topologically sorted DAG.
        tensor_versions: Dict[TensorKey, int] = {}
        for node in self.flow_nodes:
            for key, (_, version) in node.inputs.items():
                expected = tensor_versions.get(key, 0)
                assert expected == version, (expected, version)

            for key, version in node.outputs.items():
                prior_version = tensor_versions.get(key, version)
                assert version >= prior_version, (version, prior_version)
                tensor_versions[key] = version

    @property
    def leaf_events(self) -> Tuple[_ProfilerEvent, ...]:
        return self._leaf_events

    @staticmethod
    def _extract_leaf_events(op_tree: OpTree) -> Tuple[_ProfilerEvent, ...]:
        """Partially traverse the op tree and extract top level ops.

        Consider the following code:
        ```
        with record_function("My annotation"):
            x.zero_()
            y.zero_()
        ```

        The op tree (assuming no Autograd) will look like:
          <Python context>
            TorchOp: "My annotation"
              TorchOp: zero_
                TorchOp: fill_
              TorchOp: zero_
                TorchOp: fill_

        The recursive structure of operator calls makes data flow unwieldy.
        In order to simplify analysis we would like to select the highest level
        ops to represent in the graph. In this case those are the `zero_` ops;
        the fact that `fill_` is called is an implementation detail. We also
        do not want to group everything under "My annotation" as this could
        create overly coarse bundles and lose critical semantics.

        To address this issue we walk over the graph and select the topmost
        torch ops ** which match at least one operator schema **. These form
        the leaves of the first pass through the op tree. (As well as any
        allocations or frees which do are not part of a kernel.) These events
        form the logical nodes in our data flow graph.
        """

        leaf_events: List[_ProfilerEvent] = []

        def leaf_op(e: _ProfilerEvent) -> bool:
            return e.typed[0] == _EventType.TorchOp and (
                e.typed[1].scope == RecordScope.BACKWARD_FUNCTION
                or bool(SchemaMatcher.match_schemas(e.typed[1]))
            )

        def children_fn(e: _ProfilerEvent):
            if leaf_op(e) or e.tag == _EventType.Allocation:
                leaf_events.append(e)
                return []

            return e.children

        for _ in op_tree.dfs(children_fn=children_fn):
            pass

        return tuple(sorted(leaf_events, key=lambda x: x.start_time_ns))

    def lookup(self, key: TensorKey) -> int:
        version = self._active_version.setdefault(key, 0)
        assert version is not None
        return version

    def bump(self, key: TensorKey) -> None:
        prior_version = self._active_version.get(key, None)
        assert prior_version is not None
        self._active_version[key] = prior_version + 1

    def delete(self, key: TensorKey) -> None:
        assert self._active_version.setdefault(key, 0) is not None
        self._active_version[key] = None


class MemoryProfile:
    def __init__(self, result: _ProfilerResult) -> None:
        self._op_tree = OpTree(result)
        self._data_flow_graph = DataFlowGraph(self._op_tree)<|MERGE_RESOLUTION|>--- conflicted
+++ resolved
@@ -147,10 +147,6 @@
                     yield TensorKey.from_tensor(p), p_grad_key
 
 
-def tensor_inputs(t: _ExtraFields_TorchOp) -> Tuple[Optional[TensorKey], ...]:
-    return tuple(TensorKey.from_tensor(i) for i in t.inputs.tensor_metadata)
-
-
 class SchemaMatcher:
     """Lookup operator schema based on profiled name.
 
@@ -184,9 +180,6 @@
 
     @classmethod
     def match_schemas(cls, t: _ExtraFields_TorchOp) -> Tuple[FunctionSchema, ...]:
-<<<<<<< HEAD
-        signature = tuple(t or s for t, s in zip(tensor_inputs(t), t.inputs.ivalues))
-=======
         signature = tuple(
             # Tensor
             TensorKey.from_tensor(i) if isinstance(i, _TensorMetadata)
@@ -198,7 +191,6 @@
             else i
             for i in t.inputs
         )
->>>>>>> a2f551b9
 
         def matches(schema) -> bool:
             return len(schema.arguments) == len(signature) and all(
@@ -309,7 +301,12 @@
         def zip_mutable(
             t: _ExtraFields_TorchOp,
         ) -> Iterator[Tuple[Optional[TensorKey], bool]]:
-            return zip(tensor_inputs(t), SchemaMatcher.inputs_are_mutable(t))
+            for i, mutable in zip(t.inputs, SchemaMatcher.inputs_are_mutable(t)):
+                if isinstance(i, _TensorMetadata):
+                    yield TensorKey.from_tensor(i), mutable
+                elif isinstance(i, list):
+                    for j in i:
+                        yield TensorKey.from_tensor(j), mutable
 
         edges: DefaultDict[Optional[TensorKey], DataFlowEdge]
         edges = collections.defaultdict(DataFlowEdge)
