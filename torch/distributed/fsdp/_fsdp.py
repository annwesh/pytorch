--- conflicted
+++ resolved
@@ -14,19 +14,14 @@
     _init_runtime_state,
     _init_state_dict_state,
 )
-<<<<<<< HEAD
+from torch.distributed.fsdp._public_utils import (
+    CPUOffload,
+    MixedPrecision,
+    ShardingStrategy,
+)
 from torch.distributed.fsdp._runtime_utils import (
     _register_post_forward_hooks,
     _register_pre_forward_hooks,
-    _register_root_pre_forward_hooks,
-)
-from torch.distributed.fsdp.common_utils import (
-=======
-from torch.distributed.fsdp._public_utils import (
->>>>>>> df06aaa7
-    CPUOffload,
-    MixedPrecision,
-    ShardingStrategy,
 )
 
 
