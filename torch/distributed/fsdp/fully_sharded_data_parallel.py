--- conflicted
+++ resolved
@@ -2358,19 +2358,14 @@
                     world_size=self.world_size,
                     num_devices_per_node=torch.cuda.device_count(),
                     pg=self.process_group
-                )  # type: ignore[assignment]
-<<<<<<< HEAD
+                )
                 if self._state_dict_config.offload_to_cpu:
                     sharded_tensor = sharded_tensor.cpu()
                 state_dict[f"{prefix}{fqn}"] = sharded_tensor
-
-        state_dict.pop(f"{prefix}{FLAT_PARAM}")
-=======
         # For `use_orig_params=True`, the `FlatParameter` is not registered, so
         # there is no entry in the state dict for it to pop.
         if not self._use_orig_params:
             state_dict.pop(f"{prefix}{FLAT_PARAM}")
->>>>>>> 894c4218
         return state_dict
 
     @staticmethod
