"""This file exports ONNX ops for opset 9.

Opset 9 is supported by ONNX release 1.4.1
release on 01/23/19
"""

import functools
import math
import sys
import warnings
from typing import Callable, List, Optional, Sequence, Tuple, Union

import torch
import torch._C._onnx as _C_onnx
import torch.nn.modules.utils
import torch.onnx
from torch import _C

# Monkey-patch graph manipulation methods on Graph, used for the ONNX symbolics
from torch.onnx import (  # noqa: F401
    _constants,
    _patch_torch,
    _type_utils,
    errors,
    symbolic_helper,
)
from torch.onnx._globals import GLOBALS
<<<<<<< HEAD
from torch.onnx._internal import _beartype, registration, torchscript
=======
from torch.onnx._internal import _beartype, registration
>>>>>>> 71679963
from torch.types import Number

# EDITING THIS FILE? READ THIS FIRST!
# see Note [Edit Symbolic Files] in README.md

__all__ = [
    "abs",
    "acos",
    "add",
    "addcmul",
    "addmm",
    "alias",
    "amax",
    "amin",
    "aminmax",
    "arange",
    "argmax",
    "argmin",
    "as_strided",
    "as_tensor",
    "asin",
    "atan",
    "baddbmm",
    "batch_norm",
    "bernoulli",
    "bitwise_not",
    "bmm",
    "broadcast_tensors",
    "bucketize",
    "cat",
    "cdist",
    "ceil",
    "clamp_max",
    "clamp_min",
    "clamp",
    "clone",
    "constant_pad_nd",
    "contiguous",
    "conv_tbc",
    "conv_transpose1d",
    "conv_transpose2d",
    "conv_transpose3d",
    "conv1d",
    "conv2d",
    "conv3d",
    "convolution",
    "cos",
    "cosine_similarity",
    "cross",
    "cumsum",
    "detach",
    "dim",
    "div",
    "dot",
    "dropout",
    "elu",
    "embedding_bag",
    "embedding",
    "empty_like",
    "empty",
    "eq",
    "erf",
    "exp",
    "expand_as",
    "expand",
    "eye",
    "fill",
    "flatten",
    "floor_divide",
    "floor",
    "floordiv",
    "frobenius_norm",
    "full_like",
    "full",
    "gather",
    "ge",
    "gelu",
    "get_pool_ceil_padding",
    "glu",
    "group_norm",
    "gt",
    "hann_window",
    "hardshrink",
    "hardsigmoid",
    "hardswish",
    "hardtanh",
    "index_add",
    "index_copy",
    "index_fill",
    "index_put",
    "index_select",
    "index",
    "instance_norm",
    "is_floating_point",
    "is_pinned",
    "isnan",
    "item",
    "kl_div",
    "layer_norm",
    "le",
    "leaky_relu",
    "lerp",
    "lift",
    "linalg_cross",
    "linalg_matrix_norm",
    "linalg_norm",
    "linalg_vector_norm",
    "linear",
    "linspace",
    "log_sigmoid",
    "log_softmax",
    "log",
    "log10",
    "log1p",
    "log2",
    "logical_and",
    "logical_or",
    "logical_xor",
    "logsumexp",
    "lstm_cell",
    "lstm",
    "lt",
    "masked_fill",
    "matmul",
    "max_pool1d_with_indices",
    "max_pool2d_with_indices",
    "max_pool3d_with_indices",
    "max",
    "maximum",
    "meshgrid",
    "min",
    "minimum",
    "mish",
    "mm",
    "movedim",
    "mul",
    "multinomial",
    "mv",
    "narrow",
    "native_layer_norm",
    "ne",
    "neg",
    "new_empty",
    "new_full",
    "new_ones",
    "new_zeros",
    "nonzero_numpy",
    "nonzero",
    "norm",
    "numel",
    "numpy_T",
    "one_hot",
    "ones_like",
    "ones",
    "onnx_placeholder",
    "overload_by_arg_count",
    "pad",
    "pairwise_distance",
    "permute",
    "pixel_shuffle",
    "pixel_unshuffle",
    "pow",
    "prelu",
    "prim_constant_chunk",
    "prim_constant_split",
    "prim_constant",
    "prim_data",
    "prim_device",
    "prim_dtype",
    "prim_if",
    "prim_layout",
    "prim_list_construct",
    "prim_list_unpack",
    "prim_loop",
    "prim_max",
    "prim_min",
    "prim_shape",
    "prim_tolist",
    "prim_tuple_construct",
    "prim_unchecked_cast",
    "prim_uninitialized",
    "rand_like",
    "rand",
    "randn_like",
    "randn",
    "reciprocal",
    "reflection_pad",
    "relu",
    "relu6",
    "remainder",
    "repeat_interleave",
    "repeat",
    "replication_pad",
    "reshape_as",
    "reshape",
    "roll",
    "rrelu",
    "rsqrt",
    "rsub",
    "scalar_tensor",
    "scatter_add",
    "scatter",
    "select",
    "selu",
    "sigmoid",
    "sign",
    "silu",
    "sin",
    "size",
    "slice",
    "softmax",
    "softplus",
    "softshrink",
    "sort",
    "split_with_sizes",
    "split",
    "sqrt",
    "square",
    "squeeze",
    "stack",
    "std_mean",
    "std",
    "sub",
    "t",
    "take",
    "tan",
    "tanh",
    "tanhshrink",
    "tensor",
    "threshold",
    "to",
    "topk",
    "transpose",
    "true_divide",
    "type_as",
    "unbind",
    "unfold",
    "unsafe_chunk",
    "unsafe_split_with_sizes",
    "unsafe_split",
    "unsqueeze",
    "unused",
    "var_mean",
    "var",
    "view_as",
    "view",
    "where",
    "wrap_logical_op_with_cast_to",
    "wrap_logical_op_with_negation",
    "zeros_like",
    "zeros",
]


_INT64_MAX = 9223372036854775807
_onnx_symbolic = functools.partial(registration.onnx_symbolic, opset=9)


def _apply_params(*args, **kwargs):
    """Returns a decorator that calls the decorated (higher-order) function with the given parameters."""

    def _apply(fn):
        return fn(*args, **kwargs)

    return _apply


def _export(name: str):
    """Exports the function in the current global namespace."""

    def wrapper(func):
        globals()[name] = func
        __all__.append(name)
        return func

    return wrapper


@_beartype.beartype
def unused(g):
    """Represents "missing" optional inputs."""
    n = g.op("prim::Constant")
    n.setType(_C.OptionalType.ofTensor())
    return n


@_onnx_symbolic("aten::_shape_as_tensor")
@_beartype.beartype
def _shape_as_tensor(g: torchscript.GraphContext, input):
    return g.op("Shape", input)


@_onnx_symbolic("aten::_reshape_from_tensor")
@_beartype.beartype
def _reshape_from_tensor(g: torchscript.GraphContext, input, shape):
    if isinstance(shape, list):
        shape = g.op("Concat", *shape, axis_i=0)
    return reshape(g, input, shape)


@_onnx_symbolic("aten::reshape")
@symbolic_helper.quantized_args(True)
@_beartype.beartype
def reshape(g: torchscript.GraphContext, self, shape):
    return symbolic_helper._reshape_helper(g, self, shape)


@_onnx_symbolic("aten::reshape_as")
@symbolic_helper.quantized_args(True)
@_beartype.beartype
def reshape_as(g: torchscript.GraphContext, self, other):
    shape = g.op("Shape", other)
    return reshape(g, self, shape)


@_onnx_symbolic("aten::add")
@_beartype.beartype
def add(g: torchscript.GraphContext, self, other, alpha=None):
    if symbolic_helper._is_value(self) and symbolic_helper._is_tensor_list(self):
        return symbolic_helper._onnx_opset_unsupported_detailed(
            "Add", 9, 11, "Add between list of tensors not supported", self
        )
    if alpha and symbolic_helper._scalar(symbolic_helper._maybe_get_scalar(alpha)) != 1:
        other = g.op("Mul", other, alpha)
    return g.op("Add", self, other)


@_onnx_symbolic("aten::sub")
@_beartype.beartype
def sub(g: torchscript.GraphContext, self, other, alpha=None):
    if alpha and symbolic_helper._scalar(symbolic_helper._maybe_get_scalar(alpha)) != 1:
        other = g.op("Mul", other, alpha)
    return g.op("Sub", self, other)


@_onnx_symbolic("aten::rsub")
@_beartype.beartype
def rsub(g: torchscript.GraphContext, self, other, alpha=None):
    return sub(g, other, self, alpha=alpha)


@_onnx_symbolic("aten::mul")
@_beartype.beartype
def mul(g: torchscript.GraphContext, self, other):
    if symbolic_helper._is_bool(self) and symbolic_helper._is_bool(other):
        # ONNX Mul doesn't support Boolean, so use And as an equivalent operator.
        return g.op("And", self, other)
    else:
        return g.op("Mul", self, other)


@_onnx_symbolic("aten::div")
@_beartype.beartype
def div(g: torchscript.GraphContext, self, other, *args):
    if len(args) == 0:
        return true_divide(g, self, other)
    else:
        return _div_rounding_mode(g, self, other, *args)


@_onnx_symbolic("aten::addcmul")
@symbolic_helper.parse_args("v", "v", "v", "f")
@_beartype.beartype
def addcmul(g: torchscript.GraphContext, self, tensor1, tensor2, value=1.0):
    value_tens = g.op("Constant", value_t=torch.tensor([value]))
    return add(g, self, mul(g, mul(g, tensor1, tensor2), value_tens))


@symbolic_helper.parse_args("v", "v", "s")
@_beartype.beartype
def _div_rounding_mode(g: torchscript.GraphContext, self, other, rounding_mode):
    if rounding_mode is None:
        return true_divide(g, self, other)
    elif rounding_mode == "floor":
        return _floor_divide(g, self, other)
    elif rounding_mode == "trunc":
        return _trunc_divide(g, self, other)
    else:
        raise errors.SymbolicValueError(
            f'Unsupported rounding mode: "{rounding_mode}". Expected None, "floor" or "trunc"',
            self,
        )


@_beartype.beartype
def _trunc_divide(g: torchscript.GraphContext, self, other):
    out = g.op("Div", self, other)
    # the correct operation is truncate, which is not supported in ONNX,
    # we cannot call floor since it will behave differently for negative numbers
    # (eg. -0.1 should become -0 )
    # - if scalar_type information are not available, assume that
    # we need to call floor (treat as float)
    out = g.op("Cast", out, to_i=_C_onnx.TensorProtoDataType.INT64)

    # Matching PyTorch's behavior:
    # - if self is fp the output's type is self's type
    # - if self is not fp and other is fp, the output is of type "Float"
    # - self is not fp and other is not fp, the output's type is self's output type
    # - the output type defaults to Float
    scalar_type = self.type().scalarType()

    if scalar_type is not None:
        if (
            not symbolic_helper._is_fp(self)
            and other.type().scalarType() is not None
            and symbolic_helper._is_fp(other)
        ):
            out = g.op("Cast", out, to_i=_C_onnx.TensorProtoDataType.FLOAT)
        else:
            out = g.op(
                "Cast",
                out,
                to_i=_type_utils.JitScalarType.from_name(scalar_type).onnx_type(),
            )
    else:
        out = g.op("Cast", out, to_i=_C_onnx.TensorProtoDataType.FLOAT)
    return out


@_beartype.beartype
def _floor_divide(g: torchscript.GraphContext, self, other):
    if symbolic_helper._is_fp(self) or symbolic_helper._is_fp(other):
        out = true_divide(g, self, other)
        return g.op("Floor", out)
    else:
        # Integer division does trunction rounding
        div = g.op("Div", self, other)
        # Division is negative if: self < 0 != other < 0
        zero = g.op("Constant", value_t=torch.tensor(0, dtype=torch.int64))
        negative = g.op(
            "Xor",
            symbolic_helper._lt_helper(g, self, zero),
            symbolic_helper._lt_helper(g, other, zero),
        )

        # For negative numbers with self % other != 0, subtract 1 to round down instead of up
        mod = g.op("Sub", self, g.op("Mul", div, other))
        fixup_mask = g.op("And", negative, g.op("Not", g.op("Equal", mod, zero)))

        one = g.op("Constant", value_t=torch.tensor(1, dtype=torch.int64))
        fixup = g.op("Mul", fixup_mask, one)
        return g.op("Sub", div, fixup)


@_onnx_symbolic("aten::floor_divide")
@_beartype.beartype
def floor_divide(g: torchscript.GraphContext, self, other):
    # Deprecated behavior, floor_divide actually truncates
    return _trunc_divide(g, self, other)


@_onnx_symbolic("aten::floordiv")
@_beartype.beartype
def floordiv(g: torchscript.GraphContext, self, other):
    return floor_divide(g, self, other)


@_onnx_symbolic("aten::true_divide")
@_beartype.beartype
def true_divide(g: torchscript.GraphContext, self, other):
    """Division where both inputs are cast to floating types

    If both inputs are floating, performs div as usual
    If only one input is a floating type, the other input is cast to its type
    If neither input is a floating type, both inputs are cast to the default scalar type
    """

    # Case 1: either values are floating
    # Performs div as usual.
    # Implicit casting will be handled in scalar type analysis pass.
    if symbolic_helper._is_fp(self) or symbolic_helper._is_fp(other):
        return g.op("Div", self, other)

    # Case 2: neither is floating
    # Casts both inputs to the default scalar type
    scalar_type = torch.get_default_dtype()
    onnx_scalar_type = _C_onnx.TensorProtoDataType.FLOAT
    assert scalar_type is torch.float or scalar_type is torch.double
    if torch.get_default_dtype() is torch.double:
        onnx_scalar_type = _C_onnx.TensorProtoDataType.DOUBLE

    self = g.op("Cast", self, to_i=onnx_scalar_type)
    other = g.op("Cast", other, to_i=onnx_scalar_type)
    return g.op("Div", self, other)


@_onnx_symbolic("aten::reciprocal")
@_beartype.beartype
def reciprocal(g: torchscript.GraphContext, self):
    # torch.reciprocal implicitly casts to float, so we do the same.
    if not symbolic_helper._is_fp(self):
        self = g.op("Cast", self, to_i=_C_onnx.TensorProtoDataType.FLOAT)
    return g.op("Reciprocal", self)


@_onnx_symbolic("aten::cat")
@symbolic_helper.parse_args("v", "i")
@_beartype.beartype
def cat(g: torchscript.GraphContext, tensor_list, dim):
    tensors = symbolic_helper._unpack_list(tensor_list)
    return g.op("Concat", *tensors, axis_i=dim)


@_onnx_symbolic("aten::stack")
@symbolic_helper.parse_args("v", "i")
@_beartype.beartype
def stack(g: torchscript.GraphContext, tensor_list, dim):
    unsqueezed = [
        symbolic_helper._unsqueeze_helper(g, t, [dim])
        for t in symbolic_helper._unpack_list(tensor_list)
    ]
    return g.op("Concat", *unsqueezed, axis_i=dim)


@_onnx_symbolic("aten::list")
@_beartype.beartype
def _list(g: torchscript.GraphContext, self):
    return self


@_onnx_symbolic("aten::mm")
@_beartype.beartype
def mm(g: torchscript.GraphContext, self, other):
    # Create a dummy C tensor. Only needed for API purposes, the value is
    # since beta = 0
    C = g.op("Constant", value_t=torch.tensor([1]))
    return g.op("Gemm", self, other, C, beta_f=0.0, alpha_f=1.0)


@_onnx_symbolic("aten::bmm")
@_beartype.beartype
def bmm(g: torchscript.GraphContext, self, other):
    return g.op("MatMul", self, other)


@_onnx_symbolic("aten::matmul")
@_beartype.beartype
def matmul(g: torchscript.GraphContext, self, other):
    return g.op("MatMul", self, other)


@_onnx_symbolic("aten::addmm")
@symbolic_helper.parse_args("v", "v", "v", "t", "t")
@_beartype.beartype
def addmm(g: torchscript.GraphContext, self, mat1, mat2, beta, alpha):
    dtype = None
    self_dtype = symbolic_helper._try_get_scalar_type(self)
    mat1_dtype = symbolic_helper._try_get_scalar_type(mat1)
    mat2_dtype = symbolic_helper._try_get_scalar_type(mat2)
    if self_dtype is not None:
        dtype = self_dtype
    elif mat1_dtype is not None:
        dtype = mat1_dtype
    elif mat2_dtype is not None:
        dtype = mat2_dtype

    mat1_rank = symbolic_helper._get_tensor_rank(mat1)
    mat2_rank = symbolic_helper._get_tensor_rank(mat2)

    def is_not_none_and(v, u):
        return v is not None and v != u

    if dtype is not None and (
        is_not_none_and(mat1_rank, 2) or is_not_none_and(mat2_rank, 2)
    ):
        scalar_type = _type_utils.JitScalarType.from_name(dtype)

        res1 = g.op("MatMul", mat1, mat2)
        res2 = self

        alpha = symbolic_helper._scalar(alpha)
        beta = symbolic_helper._scalar(beta)

        if alpha != 1:
            alpha = g.op(
                "Constant", value_t=torch.tensor(alpha, dtype=scalar_type.dtype())
            )
            res1 = g.op("Mul", res1, alpha)
        if beta != 1:
            beta = g.op(
                "Constant",
                value_t=torch.tensor(
                    symbolic_helper._scalar(beta), dtype=scalar_type.dtype()
                ),
            )
            res2 = g.op("Mul", res2, beta)

        return g.op("Add", res1, res2)

    return g.op(
        "Gemm",
        mat1,
        mat2,
        self,
        beta_f=symbolic_helper._scalar(beta),
        alpha_f=symbolic_helper._scalar(alpha),
    )


@_onnx_symbolic("aten::neg")
@_beartype.beartype
def neg(g: torchscript.GraphContext, self):
    return g.op("Neg", self)


@_onnx_symbolic("aten::sqrt")
@_beartype.beartype
def sqrt(g: torchscript.GraphContext, self):
    return g.op("Sqrt", self)


@_onnx_symbolic("aten::rsqrt")
@_beartype.beartype
def rsqrt(g: torchscript.GraphContext, self):
    return g.op(
        "Div", symbolic_helper._if_scalar_type_as(torch.ones(1), self), sqrt(g, self)
    )


@_onnx_symbolic("aten::tanh")
# Fixed scale and zero_point, discovered from aten/src/ATen/native/quantized/cpu/qtanh.cpp
@symbolic_helper.quantized_args(True, scale=2.0 / 256.0, zero_point=128)
@_beartype.beartype
def tanh(g: torchscript.GraphContext, self):
    return g.op("Tanh", self)


@_onnx_symbolic("aten::sin")
@_beartype.beartype
def sin(g: torchscript.GraphContext, self):
    return g.op("Sin", self)


@_onnx_symbolic("aten::cos")
@_beartype.beartype
def cos(g: torchscript.GraphContext, self):
    return g.op("Cos", self)


@_onnx_symbolic("aten::tan")
@_beartype.beartype
def tan(g: torchscript.GraphContext, self):
    return g.op("Tan", self)


@_onnx_symbolic("aten::asin")
@_beartype.beartype
def asin(g: torchscript.GraphContext, self):
    return g.op("Asin", self)


@_onnx_symbolic("aten::acos")
@_beartype.beartype
def acos(g: torchscript.GraphContext, self):
    return g.op("Acos", self)


@_onnx_symbolic("aten::atan")
@_beartype.beartype
def atan(g: torchscript.GraphContext, self):
    return g.op("Atan", self)


@_onnx_symbolic("aten::sigmoid")
# Fixed scale and zero_point, discovered from aten/src/ATen/native/quantized/cpu/qsigmoid.cpp
@symbolic_helper.quantized_args(True, scale=1.0 / 256.0, zero_point=0)
@_beartype.beartype
def sigmoid(g: torchscript.GraphContext, self):
    return g.op("Sigmoid", self)


@_onnx_symbolic("aten::sign")
@_beartype.beartype
def sign(g: torchscript.GraphContext, self):
    return g.op("Sign", self)


@_beartype.beartype
def _slice(g: torchscript.GraphContext, input, axes, starts, ends):
    assert len(starts) == len(ends)
    if len(starts) == 1 and starts[0] == 0 and ends[0] == _INT64_MAX:
        return input
    return g.op("Slice", input, axes_i=axes, starts_i=starts, ends_i=ends)


@_beartype.beartype
def _maybe_cast_reduce_op_input(g: torchscript.GraphContext, self):
    dtype = self.type().scalarType()
    # This check only covers traced modules where dtype is present
    if dtype is not None:
        # pytorch reduce-ops cast all other integral types to int64
        if not symbolic_helper._is_fp(self) and not (dtype == "Long"):
            self = _cast_Long(g, self, False)  # type: ignore[name-defined]
    return self


@_beartype.beartype
def _reduce_op_symbolic(onnx_op_name, allow_multi_dim_support=True):
    @_beartype.beartype
    def symbolic(g, self, dim=None, keepdim=None):
        self = _maybe_cast_reduce_op_input(g, self)
        if dim is None:
            # all-reduce path
            return symbolic_helper._handle_reduce_dim_none(g, self, onnx_op_name)
        else:
            # dim-reduce path
            desc = "is" if allow_multi_dim_support else "i"
            dim, keepdim = symbolic_helper._get_const(
                dim, desc, "dim"
            ), symbolic_helper._get_const(keepdim, "i", "keepdim")
            dim_list = dim if allow_multi_dim_support else [dim]
            return g.op(onnx_op_name, self, axes_i=dim_list, keepdims_i=keepdim)

    return symbolic


@_beartype.beartype
def overload_by_arg_count(fn):
    @functools.wraps(fn)
    @_beartype.beartype
    def wrapper(g, *args):
        overloads = fn(g, *args)
        for overload in overloads:
            arg_descriptors = overload._arg_descriptors
            if len(arg_descriptors) == len(args):
                return overload(g, *args)
        return symbolic_helper._unimplemented(
            f"aten::{fn.__name__}", f"with {len(args)} arguments"
        )

    return wrapper


@_onnx_symbolic("aten::sum", decorate=[_apply_params("ReduceSum", "sum")])
@_onnx_symbolic("aten::mean", decorate=[_apply_params("ReduceMean", "mean")])
# torch.prod does not support multidimensional "dim"
@_onnx_symbolic(
    "aten::prod",
    decorate=[_apply_params("ReduceProd", "prod", allow_multi_dim_support=False)],
)
@_beartype.beartype
def _reduce_with_dtype(onnx_op: str, name: str, allow_multi_dim_support: bool = True):
    symbolic = _reduce_op_symbolic(
        onnx_op, allow_multi_dim_support=allow_multi_dim_support
    )

    @overload_by_arg_count
    def reduce(g, *args, **kwargs):
        @symbolic_helper.quantized_args(True)
        @symbolic_helper.parse_args("v", "none")
        def reduce_nodim(g, self, dtype):
            if dtype.node().kind() == "onnx::Constant":
                dtype = symbolic_helper._get_const(dtype, "i", "dtype")
                self = g.op(
                    "Cast", self, to_i=_type_utils.JitScalarType(dtype).onnx_type()
                )
            elif dtype.node().kind() != "prim::Constant":
                return symbolic_helper._unimplemented(name, "dtype", dtype)
            return symbolic(g, self)

        dim_desc = "is" if allow_multi_dim_support else "i"

        @symbolic_helper.quantized_args(True)
        @symbolic_helper.parse_args("v", dim_desc, "i", "none")  # type: ignore[arg-type]
        def reduce_dim(g, self, dim, keepdim, dtype):
            if dtype.node().kind() == "onnx::Constant":
                dtype = symbolic_helper._get_const(dtype, "i", "dtype")
                self = g.op(
                    "Cast", self, to_i=_type_utils.JitScalarType(dtype).onnx_type()
                )
            elif dtype.node().kind() != "prim::Constant":
                return symbolic_helper._unimplemented(name, "dtype", dtype)
            return symbolic(g, self, dim, keepdim)

        return reduce_nodim, reduce_dim

    return reduce


@_onnx_symbolic("aten::cumsum")
@symbolic_helper.parse_args("v", "i", "none")
@_beartype.beartype
def cumsum(g: torchscript.GraphContext, input, dim, dtype):
    if symbolic_helper.is_caffe2_aten_fallback():
        if dtype.node().kind() != "prim::Constant":
            return symbolic_helper._unimplemented("cumsum", "dtype", dtype)
        return g.at("cumsum", input, dim_i=dim)

    symbolic_helper._onnx_opset_unsupported("cumsum", 9, 11, input)


@_onnx_symbolic("aten::_sample_dirichlet")
@_beartype.beartype
def _sample_dirichlet(g: torchscript.GraphContext, self, generator):
    if symbolic_helper.is_caffe2_aten_fallback():
        if not symbolic_helper._is_none(generator):
            return symbolic_helper._unimplemented(
                "_sample_dirichlet", "We are not able to export generator", self
            )
        return g.at("_sample_dirichlet", self)
    return symbolic_helper._onnx_unsupported("_sample_dirichlet", self)


@_onnx_symbolic("aten::_standard_gamma")
@_beartype.beartype
def _standard_gamma(g: torchscript.GraphContext, self, generator):
    if symbolic_helper.is_caffe2_aten_fallback():
        if not symbolic_helper._is_none(generator):
            return symbolic_helper._unimplemented(
                "_standard_gamma", "not able to export generator", self
            )
        return g.at("_standard_gamma", self)

    return symbolic_helper._onnx_unsupported("_standard_gamma", self)


@_onnx_symbolic("aten::t")
@_beartype.beartype
def t(g: torchscript.GraphContext, self):
    return g.op("Transpose", self, perm_i=(1, 0))


@_onnx_symbolic("aten::numpy_T")
@symbolic_helper.quantized_args(True)
@_beartype.beartype
def numpy_T(g: torchscript.GraphContext, input):
    ndim = symbolic_helper._get_tensor_rank(input)
    assert ndim is not None
    perm = list(reversed(range(0, ndim)))
    return g.op("Transpose", input, perm_i=perm)


@_onnx_symbolic("aten::expand")
@symbolic_helper.quantized_args(True)
@_beartype.beartype
def expand(g: torchscript.GraphContext, self, size, implicit):
    size = symbolic_helper._maybe_get_const(size, "is")
    if not symbolic_helper._is_value(size):
        size = g.op("Constant", value_t=torch.LongTensor(size))
    elif symbolic_helper._is_packed_list(size):
        # Expand with -1 dim value means dim is unchanged.
        # Since onnx::expand supports two-way broadcasting,
        # -1 dim value can be exported to onnx as 1
        size = symbolic_helper._reshape_helper(
            g, stack(g, size, 0), g.op("Constant", value_t=torch.tensor([-1]))
        )
    dtype = _type_utils.JitScalarType.INT64
    ones = ones_like(g, size, dtype)
    neg_ones = mul(g, ones, g.op("Constant", value_t=torch.tensor(-1)))
    size = where(g, g.op("Equal", size, neg_ones), ones, size)
    return g.op("Expand", self, size)


@_onnx_symbolic("aten::expand_as")
@symbolic_helper.quantized_args(True, True)
@_beartype.beartype
def expand_as(g: torchscript.GraphContext, self, other):
    self_t = symbolic_helper._maybe_get_const(self, "t")
    if isinstance(self_t, torch.Tensor):
        orig_type = self_t.dtype
        self_t = self_t.to(torch.double)
        dims = []
        for d in range(self_t.dim()):
            if torch.equal(self_t.mean(d).unsqueeze(d).expand_as(self_t), self_t):
                dims.append(d)
                self = g.op("Constant", value_t=self_t.mean(dims).to(orig_type))

    shape = g.op("Shape", other)
    return g.op("Expand", self, shape)


@_onnx_symbolic("aten::embedding")
@symbolic_helper.quantized_args(True)
@symbolic_helper.parse_args("v", "v", "i", "b", "v")
@_beartype.beartype
def embedding(
    g: torchscript.GraphContext,
    weight,
    indices,
    padding_idx,
    scale_grad_by_freq,
    sparse,
):
    if scale_grad_by_freq and GLOBALS.export_training:
        raise errors.SymbolicValueError(
            "Unsupported: ONNX export of embedding with scale_grad_by_freq=True "
            "for training mode. ONNX does not support scaling the gradients.",
            weight,
        )
    if padding_idx >= 0 and GLOBALS.export_training:
        warnings.warn(
            "Warning: ONNX export of embedding with padding_idx >= 0 "
            "for training mode. "
            "ONNX does not support not updating the embedding vector at padding_idx during training."
        )

    return g.op("Gather", weight, indices)


@_onnx_symbolic("aten::embedding_bag")
@symbolic_helper.quantized_args(True)
@symbolic_helper.parse_args("v", "v", "v", "i", "i", "i", "v", "i", "i")
@_beartype.beartype
def embedding_bag(
    g: torchscript.GraphContext,
    embedding_matrix,
    indices,
    offsets,
    scale_grad_by_freq,
    mode,
    sparse,
    per_sample_weights,
    include_last_offset,
    padding_idx,
):
    if not symbolic_helper._is_none(per_sample_weights):
        return symbolic_helper._onnx_unsupported(
            "embedding_bag with per_sample_weights"
        )
    if symbolic_helper.is_caffe2_aten_fallback():
        return g.at(
            "embedding_bag",
            embedding_matrix,
            indices,
            offsets,
            outputs=4,
            scale_grad_by_freq_i=scale_grad_by_freq,
            mode_i=mode,
            sparse_i=sparse,
            include_last_offset_i=include_last_offset,
            padding_idx_i=padding_idx,
        )

    return symbolic_helper._onnx_unsupported("embedding_bag", embedding_matrix)


@_onnx_symbolic("aten::size")
@_beartype.beartype
def size(g: torchscript.GraphContext, self, dim=None):
    if dim is None:
        return g.op("Shape", self)
    if symbolic_helper._maybe_get_const(dim, "i") < 0:
        rank = symbolic_helper._get_tensor_rank(self)
        if rank is not None:
            dim = symbolic_helper._maybe_get_const(dim, "i") + rank
            dim = g.op("Constant", value_t=torch.tensor(dim))
    return symbolic_helper._size_helper(g, self, dim)


@_onnx_symbolic("aten::transpose")
@symbolic_helper.quantized_args(True)
@symbolic_helper.parse_args("v", "i", "i")
@_beartype.beartype
def transpose(g: torchscript.GraphContext, self, dim0, dim1):
    if dim0 == dim1:  # micro-optimization
        return self

    # NB: Transpose in ONNX is actually a Permute
    rank = symbolic_helper._get_tensor_rank(self)
    if rank is not None:
        axes = list(range(rank))
        axes[dim0], axes[dim1] = axes[dim1], axes[dim0]
        return g.op("Transpose", self, perm_i=axes)
    elif symbolic_helper.is_caffe2_aten_fallback():
        # if we don't have dim information we cannot
        # output a permute so use ATen instead
        return g.at("transpose", self, overload_name="int", dim0_i=dim0, dim1_i=dim1)
    else:
        raise errors.SymbolicValueError(
            "Unsupported: ONNX export of transpose for tensor of unknown rank.",
            self,
        )


@_onnx_symbolic("aten::permute")
@symbolic_helper.parse_args("v", "is")
@_beartype.beartype
def permute(g: torchscript.GraphContext, self, dims):
    if dims == list(range(0, len(dims))):
        return self
    return g.op("Transpose", self, perm_i=dims)


@_onnx_symbolic("aten::view")
@symbolic_helper.quantized_args(True)
@_beartype.beartype
def view(g: torchscript.GraphContext, self, size):
    return reshape(g, self, size)


@_onnx_symbolic("aten::view_as")
@_beartype.beartype
def view_as(g: torchscript.GraphContext, self, other):
    shape = g.op("Shape", other)
    return reshape(g, self, shape)


@_onnx_symbolic("aten::unsafe_chunk")
@symbolic_helper.parse_args("v", "i", "i", "i")
@_beartype.beartype
def unsafe_chunk(g: torchscript.GraphContext, self, chunks, dim, _outputs=None):
    if _outputs is None:
        return symbolic_helper._onnx_opset_unsupported_detailed(
            "unsafe_chunk", 9, 11, "Dynamic number of outputs not supported", self
        )
    size = symbolic_helper._get_tensor_dim_size(self, dim)
    if size is None:
        return symbolic_helper._unimplemented(
            "unsafe_chunk", "unknown dimension size", self
        )
    split_size = (size + chunks - 1) // chunks
    splits = [split_size] * (size // split_size)
    leftover = size % split_size
    if leftover:
        splits.append(leftover)
    return g.op("Split", self, split_i=splits, axis_i=dim, outputs=_outputs)


@_onnx_symbolic("aten::split")
@symbolic_helper.parse_args("v", "v", "i", "i")
@_beartype.beartype
def split(g: torchscript.GraphContext, self, split_size_or_sizes, dim, _outputs=None):
    if not symbolic_helper._is_split_static(split_size_or_sizes, _outputs):
        return symbolic_helper._onnx_opset_unsupported_detailed(
            "split", 9, 11, "Dynamic number of outputs not supported", self
        )
    split_val = symbolic_helper._node_get(split_size_or_sizes.node(), "value")
    if split_val.dim() > 0:
        return split_with_sizes(g, self, split_size_or_sizes, dim, _outputs)
    split_size = symbolic_helper._get_const(split_size_or_sizes, "i", "split_size")

    size = symbolic_helper._get_tensor_dim_size(self, dim)
    if size is None:
        if _outputs is not None:
            size = split_size * _outputs
        else:
            return symbolic_helper._onnx_opset_unsupported_detailed(
                "split", 9, 11, "Unknown dimension size not supported", self
            )
    splits = [split_size] * (size // split_size)
    leftover = size % split_size
    if leftover:
        splits.append(leftover)
    return g.op("Split", self, split_i=splits, axis_i=dim, outputs=_outputs)


@_onnx_symbolic("aten::unsafe_split")
@_beartype.beartype
def unsafe_split(
    g: torchscript.GraphContext, self, split_size_or_sizes, dim, _outputs=None
):
    return split(g, self, split_size_or_sizes, dim, _outputs)


@_onnx_symbolic("aten::split_with_sizes")
@symbolic_helper.parse_args("v", "is", "i", "i")
@_beartype.beartype
def split_with_sizes(
    g: torchscript.GraphContext, self, split_sizes, dim, _outputs=None
):
    if not symbolic_helper._is_split_static(split_sizes, _outputs):
        return symbolic_helper._onnx_opset_unsupported_detailed(
            "split_with_sizes", 9, 11, "Dynamic number of outputs not supported", self
        )
    return g.op("Split", self, split_i=split_sizes, axis_i=dim, outputs=_outputs)


@_onnx_symbolic("aten::unsafe_split_with_sizes")
@_beartype.beartype
def unsafe_split_with_sizes(
    g: torchscript.GraphContext, self, split_sizes, dim, _outputs=None
):
    return split_with_sizes(g, self, split_sizes, dim, _outputs)


@_onnx_symbolic("aten::unbind")
@symbolic_helper.parse_args("v", "i", "i")
@_beartype.beartype
def unbind(g: torchscript.GraphContext, self, dim=0, _outputs=None):
    if _outputs is None:
        return symbolic_helper._onnx_opset_unsupported_detailed(
            "unbind", 9, 11, "Dynamic number of outputs not supported", self
        )

    outputs = g.op("Split", self, split_i=[1] * _outputs, axis_i=dim, outputs=_outputs)
    outputs = [outputs] if _outputs == 1 else outputs
    squeezed_outputs = [
        symbolic_helper._squeeze_helper(g, out, [dim]) for out in outputs
    ]
    return squeezed_outputs


@_onnx_symbolic("aten::select")
@symbolic_helper.quantized_args(True)
@symbolic_helper.parse_args("v", "i", "v")
@_beartype.beartype
def select(g: torchscript.GraphContext, self, dim, index):
    index = symbolic_helper._maybe_get_scalar(index)
    if (not symbolic_helper._is_value(index)) and (index < 0):
        if index == -1:
            end_index = _INT64_MAX
        else:
            end_index = index + 1
        slice_node = symbolic_helper._slice_helper(
            g, self, axes=[dim], starts=[index], ends=[end_index]
        )
        return symbolic_helper._squeeze_helper(g, slice_node, [dim])
    else:
        # FIXME(justinchuby): can index be an int and not a value?
        return g.op("Gather", self, index, axis_i=dim)


@_onnx_symbolic("aten::square")
@_beartype.beartype
def square(g: torchscript.GraphContext, self):
    return g.op("Mul", self, self)


@_onnx_symbolic("aten::squeeze")
@_beartype.beartype
def squeeze(g: torchscript.GraphContext, self, dim=None):
    if dim is None:
        return g.op("Squeeze", self)

    squeeze_dim = symbolic_helper._get_const(dim, "i", "dim")
    # Handle negative dims
    if squeeze_dim < 0:
        rank = symbolic_helper._get_tensor_rank(self)
        if rank is not None:
            warnings.warn(
                "ONNX export squeeze with negative axis "
                + str(squeeze_dim)
                + " might cause the onnx model to be incorrect. "
                + "Negative axis is not supported in ONNX. "
                + "Axis is converted to "
                + str(squeeze_dim + rank)
                + " based on input shape at export time. "
                + "Passing an tensor of different rank in execution will be incorrect."
            )
            squeeze_dim += rank
        else:
            return symbolic_helper._unimplemented(
                "squeeze", "negative axis with unknown input rank", self
            )

    dim_size = symbolic_helper._get_tensor_dim_size(self, squeeze_dim)
    if dim_size is None:
        warnings.warn(
            "This model contains a squeeze operation on dimension "
            + str(squeeze_dim)
            + " on an input "
            + "with unknown shape. Note that if the size of dimension "
            + str(squeeze_dim)
            + " of the input "
            + "is not 1, the ONNX model will return an error. Opset version 11 supports squeezing on "
            + "non-singleton dimensions, it is recommended to export this model using opset "
            + "version 11 or higher."
        )
        return symbolic_helper._squeeze_helper(g, self, axes_i=[squeeze_dim])
    if dim_size > 1:
        warnings.warn(
            "This model contains a squeeze operation on dimension "
            + str(squeeze_dim)
            + ". The size of "
            + "this dimension in the given input is "
            + str(dim_size)
            + ". The model will "
            + "be exported without the squeeze node. If the model is intended to be used with dynamic "
            + "input shapes, please use opset version 11 to "
            + "export the model."
        )
        return self

    warnings.warn(
        "This model contains a squeeze operation on dimension "
        + str(squeeze_dim)
        + ". If the model is "
        + "intended to be used with dynamic input shapes, please use opset version 11 to export the model."
    )
    return symbolic_helper._squeeze_helper(g, self, axes_i=[squeeze_dim])


@_onnx_symbolic("aten::prelu")
@_beartype.beartype
def prelu(g: torchscript.GraphContext, self, weight):
    self_rank = symbolic_helper._get_tensor_rank(self)
    weight_sizes = symbolic_helper._get_tensor_sizes(weight)
    weight_rank = len(weight_sizes)
    if self_rank is not None:
        if self_rank > 2:
            # make weight unidirectional broadcastable
            weight = symbolic_helper._unsqueeze_helper(
                g, weight, list(range(1, self_rank - 1))
            )
        elif self_rank == 0 and weight_sizes == [1]:
            # self and weight are both scalar but weight has rank == 1, squeeze weight.
            weight = symbolic_helper._squeeze_helper(g, weight, [0])
            weight_rank = 0

    if self_rank is not None and weight_rank is not None:
        assert (
            self_rank >= weight_rank
        ), f"rank(x) should be >= rank(slope) but got {self_rank} < {weight_rank}"
    return g.op("PRelu", self, weight)


@_onnx_symbolic("aten::silu")
@_beartype.beartype
def silu(g: torchscript.GraphContext, input):
    return g.op("Mul", input, g.op("Sigmoid", input))


@_onnx_symbolic("aten::mish")
@_beartype.beartype
def mish(g: torchscript.GraphContext, input):
    return g.op("Mul", input, g.op("Tanh", g.op("Softplus", input)))


@_beartype.beartype
<<<<<<< HEAD
def _op_with_optional_float_cast(g: torchscript.GraphContext, op_name, *args, **kwargs):
=======
def _op_with_optional_float_cast(g, op_name, *args, **kwargs):
>>>>>>> 71679963
    """Some PyTorch operators (e.g., Clip/Min/ReLU/Pad) are super set of ONNX in terms of data types.
    This function maximizes the exportability of PyTorch-ONNX by allowing ONNX-unsupported PyTorch
    operator data type. For example, `Cast<int>(Clip<float>(Cast<float>(INPUT)))` can be used to mimic
    `Clip<int>(INPUT)` (opset version < 12).

    Args:
        g (torch._C.Graph): graph to write the ONNX representation into.
        op_name (str): operator name in ONNX.
        *args (tuple): operands to the operator.
        **kwargs (dict): attributes to the operator along with "opset_before" (optional, None by default)
            indicating the smallest opset version to trigger such casting behavior and "target_float_t"
            (optional, "Float" by default) indicating the data type of internal operator.

    Returns:
        Optional[torch._C.Value, Tuple[torch._C.Value, ...]]: output(s) of the operator.
    """
    opset_before = kwargs.pop("opset_before", None)
    target_float_t = kwargs.pop("target_float_t", "Float")

    inputs = list(args)
    dtype_0 = inputs[0].type().scalarType()

    require_cast = not symbolic_helper._is_fp(inputs[0]) and (
        opset_before is None or GLOBALS.export_onnx_opset_version < opset_before
    )

    if require_cast:
        for input in inputs:
            if input.isCompleteTensor() and input.type().scalarType() != dtype_0:
                raise errors.SymbolicValueError(
                    f"Inputs of {op_name} must have same dtype. Got {dtype_0} and {input.type().scalarType()}",
                    input,
                )
        for i, input in enumerate(inputs):
            if input.isCompleteTensor() and not symbolic_helper._is_fp(input):
                inputs[i] = g.op(
                    "Cast",
                    input,
                    to_i=_type_utils.JitScalarType.from_name(
                        target_float_t
                    ).onnx_type(),
                )

    self = g.op(op_name, *inputs, **kwargs)

    if require_cast:
        self = g.op(
            "Cast", self, to_i=_type_utils.JitScalarType.from_name(dtype_0).onnx_type()
        )

    return self


@_onnx_symbolic("aten::relu")
@symbolic_helper.quantized_args(True)
@_beartype.beartype
<<<<<<< HEAD
def relu(g: torchscript.GraphContext, input):
=======
def relu(g, input):
>>>>>>> 71679963
    return _op_with_optional_float_cast(g, "Relu", input, opset_before=14)


@_onnx_symbolic("aten::relu6")
@symbolic_helper.quantized_args(True)
@_beartype.beartype
<<<<<<< HEAD
def relu6(g: torchscript.GraphContext, input):
=======
def relu6(g, input):
>>>>>>> 71679963
    relu = _op_with_optional_float_cast(g, "Relu", input, opset_before=14)
    return clamp_max(g, relu, 6)


@_onnx_symbolic("aten::ceil")
@_beartype.beartype
def ceil(g: torchscript.GraphContext, input):
    return g.op("Ceil", input)


@_onnx_symbolic("aten::floor")
@_beartype.beartype
def floor(g: torchscript.GraphContext, input):
    return g.op("Floor", input)


@_onnx_symbolic("aten::len")
@_beartype.beartype
def _len(g: torchscript.GraphContext, self):
    sz_0 = size(g, self, g.op("Constant", value_t=torch.LongTensor([0])))
    return symbolic_helper._squeeze_helper(g, sz_0, [0])


@_onnx_symbolic("aten::threshold")
@symbolic_helper.parse_args("v", "t", "t")
@_beartype.beartype
def threshold(g: torchscript.GraphContext, self, threshold, value):
    # See Note [Export inplace]
    if symbolic_helper._scalar(threshold) != 0:
        return symbolic_helper._unimplemented("threshold", "non-zero threshold", self)
    if symbolic_helper._scalar(value) != 0:
        return symbolic_helper._unimplemented("threshold", "non-zero value", self)
    return g.op("Relu", self)


@_onnx_symbolic("aten::leaky_relu")
@symbolic_helper.quantized_args(True)
@symbolic_helper.parse_args("v", "f", "b")
@_beartype.beartype
def leaky_relu(
    g: torchscript.GraphContext,
    input: _C.Value,
    negative_slope: float,
    inplace: bool = False,
):
    # See Note [Export inplace]
    return g.op("LeakyRelu", input, alpha_f=negative_slope)


@_onnx_symbolic("aten::glu")
@symbolic_helper.parse_args("v", "i")
@_beartype.beartype
def glu(g: torchscript.GraphContext, input, dim):
    dim_size = symbolic_helper._get_tensor_dim_size(input, dim)
    if dim_size is not None:
        assert dim_size % 2 == 0

    first, second = g.op("Split", input, axis_i=dim, outputs=2)
    return g.op("Mul", first, g.op("Sigmoid", second))


@_onnx_symbolic("aten::softmax")
@symbolic_helper.parse_args("v", "i", "none")
@_beartype.beartype
def softmax(g: torchscript.GraphContext, input, dim, dtype=None):
    # Softmax does normalization at vector level.
    # PyTorch and ONNX use different strategies to split the input tensor into vectors.
    # Thus dim and axis have different meanings.
    # PyTorch slices the input tensor into vectors along the `dim`-th dimension.
    # ONNX reshapes the input into a 2-D tensor, and `axis` indicates where the input is coerced.
    # If input is a 2 x 3 tensor:
    # input = [[1.0, 1.0, 1.0],
    #          [1.0, 1,0, 1,0]]
    # with dim = 0, the result is:
    # result = [[0.5, 0.5, 0.5],
    #           [0.5, 0.5, 0.5]]
    # with axis = 0, the result is:
    # result = [[0.167, 0.167, 0.167],
    #           [0.167, 0.167, 0.167]]
    # So only when dim and axis both equal to ndim - 1 (the last dimension),
    # their semantics are equivalent.
    # So use softmax when dim and axis both equal to ndim - 1,
    # otherwise transpose the input to put the vectors to be normalized to the last dimension.
    # When input rank is not known at export time we compute softmax using a subgraph
    # with other operators
    input_dim = symbolic_helper._get_tensor_rank(input)
    if input_dim is not None:
        # TODO: remove this as onnx opset 11 spec allows negative axes
        if dim < 0:
            dim = input_dim + dim

        is_transpose_required = input_dim != dim + 1

        if is_transpose_required:
            axes = list(range(input_dim))
            axes[dim], axes[-1] = axes[-1], axes[dim]
            input = g.op("Transpose", input, perm_i=axes)
            dim = input_dim - 1

        softmax = g.op("Softmax", input, axis_i=dim)
        if dtype and dtype.node().kind() != "prim::Constant":
            parsed_dtype = symbolic_helper._get_const(dtype, "i", "dtype")
            softmax = g.op(
                "Cast",
                softmax,
                to_i=_type_utils.JitScalarType(parsed_dtype).onnx_type(),
            )

        if is_transpose_required:
            softmax = g.op("Transpose", softmax, perm_i=axes)
        return softmax

    # Apply max normalization.
    input = g.op("Sub", input, g.op("ReduceMax", input, axes_i=[dim], keepdims_i=1))

    exp = g.op("Exp", input)
    sum = symbolic_helper._reducesum_helper(g, exp, axes_i=[dim])
    softmax = g.op("Div", exp, sum)
    if dtype and dtype.node().kind() != "prim::Constant":
        parsed_dtype = symbolic_helper._get_const(dtype, "i", "dtype")
        softmax = g.op(
            "Cast", softmax, to_i=_type_utils.JitScalarType(parsed_dtype).onnx_type()
        )
    return softmax


@_onnx_symbolic("aten::softplus")
@_beartype.beartype
def softplus(g: torchscript.GraphContext, self, beta, threshold):
    beta_const = symbolic_helper._maybe_get_const(beta, "f")
    if beta_const != 1:
        return g.op("Div", g.op("Softplus", g.op("Mul", self, beta)), beta)
    return g.op("Softplus", self)


@_onnx_symbolic("aten::get_pool_ceil_padding")
@_beartype.beartype
def get_pool_ceil_padding(input, kernel_size, stride, padding):
    # TODO(justinchuby): Looks like this op is deprecated in torch
    sizes = symbolic_helper._get_tensor_sizes(input)
    dim = sizes[-len(padding) :] if sizes is not None else None
    if dim is None or any([i is None for i in dim]):
        return symbolic_helper._unimplemented(
            "get_pool_ceil_padding", "input size not accessible", input
        )
    ceiled_output_dim = [
        int(math.ceil((dim[i] + 2 * padding[i] - kernel_size[i]) / float(stride[i])))
        + 1
        for i in range(0, len(padding))
    ]
    # ensure last pooling starts inside
    ceiled_output_dim = [
        ceiled_output_dim[i] - 1
        if (((ceiled_output_dim[i] - 1) * stride[i]) >= (dim[i] + padding[i]))
        else ceiled_output_dim[i]
        for i in range(0, len(ceiled_output_dim))
    ]
    padding_ceil = [
        0
        if (stride[i] == 1)
        else (
            kernel_size[i]
            - (dim[i] + 2 * padding[i] - ((ceiled_output_dim[i] - 1) * stride[i] + 1))
        )
        for i in range(0, len(padding))
    ]
    # ensure padding is not > kernel_size
    padding_ceil = [
        (
            int(padding_ceil[i])
            if padding_ceil[i] < kernel_size[i] - 1
            else int(kernel_size[i] - 1)
        )
        if ((padding_ceil[i] + 2 * padding[i]) >= (kernel_size[i]))
        else int(padding_ceil[i])
        for i in range(0, len(padding_ceil))
    ]
    return padding_ceil


@_onnx_symbolic(
    "aten::max_pool1d",
    decorate=[
        _apply_params(
            "max_pool1d", torch.nn.modules.utils._single, 1, return_indices=False
        ),
        _export("max_pool1d"),
    ],
)
@_onnx_symbolic(
    "aten::max_pool2d",
    decorate=[
        _apply_params(
            "max_pool2d", torch.nn.modules.utils._pair, 2, return_indices=False
        ),
        _export("max_pool2d"),
    ],
)
@_onnx_symbolic(
    "aten::max_pool3d",
    decorate=[
        _apply_params(
            "max_pool3d", torch.nn.modules.utils._triple, 3, return_indices=False
        ),
        _export("max_pool3d"),
    ],
)
@_beartype.beartype
def _max_pool(name, tuple_fn, ndims, return_indices):
    @symbolic_helper.quantized_args(True, False, False, False, False, False)
    @symbolic_helper.parse_args("v", "is", "is", "is", "is", "i")
    @_beartype.beartype
    def symbolic_fn(g, input, kernel_size, stride, padding, dilation, ceil_mode):
        if set(tuple_fn(dilation)) != {1}:
            return symbolic_helper._unimplemented(name, "dilation", input)
        if not stride:
            stride = kernel_size
        padding = tuple(tuple_fn(padding))
        if ceil_mode:
            padding_ceil = get_pool_ceil_padding(input, kernel_size, stride, padding)
            padding = padding + tuple(a + b for (a, b) in zip(padding_ceil, padding))
        else:
            padding = padding * 2
        kwargs = {
            "kernel_shape_i": tuple_fn(kernel_size),
            "pads_i": padding,
            "strides_i": tuple_fn(stride),
        }
        # easy but hacky way to get flattened indices values
        # to be used to convert the indices values to non-flattened.
        # In ONNX the indices are computed as a flatten 1-D tensor,
        # so the values in indices are in [0, N x C x D1 x ... x Dn).
        # To convert the indices to the same format used by Pytorch,
        # we first execute a maxpool with a kernel and stride of 1 on the same input.
        # This will result in a tensor of indices in which each index will have it's own value.
        # Using this tensor as a reference, we extract the first index of each axis and substract
        # it from each index of this axis in the indices to convert.
        # This step will result in a tensor were each dimension has values of indices within
        # the dimension it is in.
        # For more information :
        # https://github.com/pytorch/pytorch/pull/16455#issuecomment-460776407
        if return_indices:
            r, indices = g.op("MaxPool", input, outputs=2, **kwargs)
            _, flattened_indices = g.op(
                "MaxPool",
                input,
                outputs=2,
                kernel_shape_i=[1 for _ in range(ndims)],
                strides_i=[1 for _ in range(ndims)],
            )
            # convert indices to have non-flattened indices values
            s = symbolic_helper._slice_helper(
                g,
                flattened_indices,
                axes=[2 + i for i in range(ndims)],
                starts=tuple_fn(0),
                ends=tuple_fn(1),
            )
            indices = sub(g, indices, s)
            return r, indices
        else:
            r = g.op("MaxPool", input, outputs=1, **kwargs)
            return r

    return symbolic_fn


max_pool1d_with_indices = _onnx_symbolic("aten::max_pool1d_with_indices")(
    _max_pool(
        "max_pool1d_with_indices",
        torch.nn.modules.utils._single,
        1,
        return_indices=True,
    )
)
max_pool2d_with_indices = _onnx_symbolic("aten::max_pool2d_with_indices")(
    _max_pool(
        "max_pool2d_with_indices",
        torch.nn.modules.utils._pair,
        2,
        return_indices=True,
    )
)
max_pool3d_with_indices = _onnx_symbolic("aten::max_pool3d_with_indices")(
    _max_pool(
        "max_pool3d_with_indices",
        torch.nn.modules.utils._triple,
        3,
        return_indices=True,
    )
)


@_onnx_symbolic(
    "aten::avg_pool1d",
    decorate=[
        _apply_params("avg_pool1d", torch.nn.modules.utils._single),
        _export("avg_pool1d"),
    ],
)
@_onnx_symbolic(
    "aten::avg_pool2d",
    decorate=[
        _apply_params("avg_pool2d", torch.nn.modules.utils._pair),
        _export("avg_pool2d"),
    ],
)
@_onnx_symbolic(
    "aten::avg_pool3d",
    decorate=[
        _apply_params("avg_pool3d", torch.nn.modules.utils._triple),
        _export("avg_pool3d"),
    ],
)
@_beartype.beartype
def _avg_pool(name, tuple_fn):
    @symbolic_helper.quantized_args(True)
    @symbolic_helper.parse_args("v", "is", "is", "is", "i", "i", "none")
    @_beartype.beartype
    def symbolic_fn(
        g,
        input: _C.Value,
        kernel_size: Sequence[int],
        stride: Sequence[int],
        padding: Union[int, Sequence[int]],
        ceil_mode: int,
        count_include_pad: int,
        divisor_override=None,
    ):
        if not stride:
            stride = kernel_size
        padding = symbolic_helper._avgpool_helper(
            tuple_fn, padding, kernel_size, stride, divisor_override, name
        )
        assert isinstance(padding, tuple)
        adjusted_padding = padding
        if count_include_pad:
            input = g.op(
                "Pad",
                input,
                pads_i=((0,) * 2 + padding) * 2,
                mode_s="constant",
                value_f=0.0,
            )
            adjusted_padding = (0,) * len(padding)
        if ceil_mode:
            padding_ceil = get_pool_ceil_padding(input, kernel_size, stride, padding)
            adjusted_padding = adjusted_padding + tuple(
                a + b for (a, b) in zip(padding_ceil, adjusted_padding)
            )
        else:
            adjusted_padding = adjusted_padding * 2
        output = g.op(
            "AveragePool",
            input,
            kernel_shape_i=tuple_fn(kernel_size),
            strides_i=tuple_fn(stride),
            pads_i=adjusted_padding,
        )
        return output

    return symbolic_fn


@_onnx_symbolic(
    "aten::adaptive_avg_pool1d",
    decorate=[
        _apply_params(
            "adaptive_avg_pool1d", "AveragePool", torch.nn.modules.utils._single
        ),
        _export("adaptive_avg_pool1d"),
    ],
)
@_onnx_symbolic(
    "aten::adaptive_avg_pool2d",
    decorate=[
        _apply_params(
            "adaptive_avg_pool2d", "AveragePool", torch.nn.modules.utils._pair
        ),
        _export("adaptive_avg_pool2d"),
    ],
)
@_onnx_symbolic(
    "aten::adaptive_avg_pool3d",
    decorate=[
        _apply_params(
            "adaptive_avg_pool3d", "AveragePool", torch.nn.modules.utils._triple
        ),
        _export("adaptive_avg_pool3d"),
    ],
)
@_onnx_symbolic(
    "aten::adaptive_max_pool1d",
    decorate=[
        _apply_params(
            "adaptive_max_pool1d",
            "MaxPool",
            torch.nn.modules.utils._single,
            max_pool1d_with_indices,
        ),
        _export("adaptive_max_pool1d"),
    ],
)
@_onnx_symbolic(
    "aten::adaptive_max_pool2d",
    decorate=[
        _apply_params(
            "adaptive_max_pool2d",
            "MaxPool",
            torch.nn.modules.utils._pair,
            max_pool2d_with_indices,
        ),
        _export("adaptive_max_pool2d"),
    ],
)
@_onnx_symbolic(
    "aten::adaptive_max_pool3d",
    decorate=[
        _apply_params(
            "adaptive_max_pool3d",
            "MaxPool",
            torch.nn.modules.utils._triple,
            max_pool3d_with_indices,
        ),
        _export("adaptive_max_pool3d"),
    ],
)
@_beartype.beartype
def _adaptive_pool(name, type, tuple_fn, fn=None):
    @symbolic_helper.quantized_args(True, False)
    @_beartype.beartype
    def symbolic_fn(g, input, output_size):
        # _adaptive_pool is supported for cases where output_size is 1 for all dimensions,
        # by executing a GlobalPool.
        # It is also supported for cases where the output size is a factor of the input size.
        # For these cases the stride and kernel size are uniform along all the indices of
        # the same dimension, which makes it possible to export it to ONNX.
        # for MaxPool, GlobalMaxPool does not return indices,
        # so we try using max_poolxd_with_indices, and if it is not possible
        # (input is not a complete tensor or output size not factor of input size)
        # then we call GlobalAveragePool and return None for the indices
        output_size_value = output_size
        try:
            output_size = symbolic_helper._parse_arg(output_size, "is")
        except Exception:
            # FIXME(justinchuby): Avoid catching Exception.
            # Catch a more specific exception instead.
            return symbolic_helper._onnx_unsupported(
                "adaptive pooling, since output_size is not constant.", input
            )
        if output_size == [1] * len(output_size) and type == "AveragePool":
            return g.op("GlobalAveragePool", input)
        sizes = symbolic_helper._get_tensor_sizes(input)
        try:
            dim = sizes[2:]
        except Exception:
            # FIXME(justinchuby): Avoid catching Exception.
            # Catch a more specific exception instead.
            dim = None
        if dim is None or any([i is None for i in dim]):
            if output_size == [1] * len(output_size):
                return g.op("GlobalMaxPool", input), None
            return symbolic_helper._unimplemented(
                name, "input size not accessible", input
            )
        # verify if output size % input size = 0 for all dim
        mod = [dim[i] % output_size[i] for i in range(0, len(dim))]
        if mod != [0] * len(mod):
            if output_size == [1] * len(output_size):
                return g.op("GlobalMaxPool", input), None
            return symbolic_helper._unimplemented(
                name, "output size that are not factor of input size", output_size_value
            )
        k = [int(dim[i] / output_size[i]) for i in range(0, len(dim))]
        # call max_poolxd_with_indices to get indices in the output
        if type == "MaxPool":
            return fn(g, input, k, k, (0,) * len(dim), (1,) * len(dim), False)
        output = g.op(type, input, kernel_shape_i=tuple_fn(k), strides_i=tuple_fn(k))
        return output

    return symbolic_fn


@_beartype.beartype
def _prepare_onnx_paddings(dim: int, pad):
    """Generate paddings in ONNX order based on pad in pytorch.
    Args:
        dim: the dimension of the tensor.
        pad: the paddings in pytorch.
            The order is dim_n_begin, dim_n_end, dim_n-1_begin, dim_n-1_end, ...
    """
    # The desired order of paddings is
    # dim_0_begin, dim_1_begin, ... , dim_0_end, ..., dim_n_end.
    # n is the dimension of input.
    # assume zero-dimensions in the beginning
    paddings = list(pad[:]) + [0] * (dim * 2 - len(pad))
    # reverse order and collate first beginnings and then ends
    paddings = paddings[-2::-2] + paddings[-1::-2]
    return paddings


@_beartype.beartype
def _convert_padding_node(input):
    padding = symbolic_helper._maybe_get_const(input, "is")
    if symbolic_helper._is_value(padding) and symbolic_helper._is_packed_list(padding):
        input_list = symbolic_helper._unpack_list(padding)
        try:
            padding = [
                symbolic_helper._get_const(v, "i", "padding") for v in input_list
            ]
        except Exception:
            # FIXME(justinchuby): Avoid catching Exception.
            # Catch a more specific exception instead.
            return symbolic_helper._onnx_opset_unsupported_detailed(
                "Pad", 9, 11, "The sizes of the padding must be constant", input
            )
    return padding


@_onnx_symbolic("aten::constant_pad_nd")
@_beartype.beartype
def constant_pad_nd(g: torchscript.GraphContext, input, padding, value):
    mode = "constant"
    try:
        value = symbolic_helper._get_const(value, "f", "value")
    except Exception:
        # FIXME(justinchuby): Avoid catching Exception.
        # Catch a more specific exception instead.
        return symbolic_helper._onnx_opset_unsupported_detailed(
            "Pad", 9, 11, "The value for the padding must be constant", value
        )

    padding = _convert_padding_node(padding)
    paddings = _prepare_onnx_paddings(symbolic_helper._get_tensor_rank(input), padding)
    return _op_with_optional_float_cast(
        g, "Pad", input, pads_i=paddings, mode_s=mode, value_f=value, opset_before=11
    )


@_onnx_symbolic("aten::_pad_circular")
@_beartype.beartype
def _pad_circular(g: torchscript.GraphContext, input, pad):
    padding = _convert_padding_node(pad)
    assert len(padding) % 2 == 0
    ndim = len(padding) // 2

    cur = input
    for idx in range(ndim):
        pad_l = padding[-(2 * idx + 1)]
        pad_r = padding[-(2 * idx + 2)]

        tensors = []
        if pad_l > 0:
            left = symbolic_helper._slice_helper(
                g, cur, axes=[2 + idx], starts=[-(pad_l + 1)], ends=[-1]
            )
            tensors.append(left)

        if pad_l < 0 or pad_r < 0:
            middle = symbolic_helper._slice_helper(
                g,
                cur,
                axes=[2 + idx],
                starts=[max(0, -pad_l)],
                ends=[-(1 + max(0, -pad_r))],
            )
            tensors.append(middle)
        else:
            tensors.append(cur)

        if pad_r > 0:
            right = symbolic_helper._slice_helper(
                g, cur, axes=[2 + idx], starts=[0], ends=[pad_r]
            )
            tensors.append(right)

        cur = g.op("Concat", *tensors, axis_i=(2 + idx))

    return cur


@_onnx_symbolic("aten::reflection_pad1d")
@_onnx_symbolic("aten::reflection_pad2d")
@_onnx_symbolic("aten::reflection_pad3d")
@_beartype.beartype
def reflection_pad(g: torchscript.GraphContext, input, padding):
    mode = "reflect"
    padding = _convert_padding_node(padding)
    paddings = _prepare_onnx_paddings(symbolic_helper._get_tensor_rank(input), padding)
    return _op_with_optional_float_cast(
        g, "Pad", input, pads_i=paddings, mode_s=mode, opset_before=11
    )


@_onnx_symbolic("aten::replication_pad1d")
@_onnx_symbolic("aten::replication_pad2d")
@_onnx_symbolic("aten::replication_pad3d")
@_beartype.beartype
def replication_pad(g: torchscript.GraphContext, input, padding):
    mode = "edge"
    padding = _convert_padding_node(padding)
    paddings = _prepare_onnx_paddings(symbolic_helper._get_tensor_rank(input), padding)
    return _op_with_optional_float_cast(
        g, "Pad", input, pads_i=paddings, mode_s=mode, opset_before=11
    )


@_onnx_symbolic("aten::pad")
@_beartype.beartype
def pad(g: torchscript.GraphContext, input, pad, mode, value):
    mode = symbolic_helper._parse_arg(mode, "s")
    if mode == "replicate":
        return replication_pad(g, input, pad)
    elif mode == "reflect":
        return reflection_pad(g, input, pad)
    elif mode == "constant":
        return constant_pad_nd(g, input, pad, value)
    elif mode == "circular":
        return _pad_circular(g, input, pad)
    else:
        raise errors.SymbolicValueError(f"Unrecognized padding mode {mode}", input)


@_onnx_symbolic(
    "aten::upsample_nearest1d",
    decorate=[
        _apply_params("upsample_nearest1d", 3, "nearest"),
        _export("upsample_nearest1d"),
    ],
)
@_onnx_symbolic(
    "aten::upsample_nearest2d",
    decorate=[
        _apply_params("upsample_nearest2d", 4, "nearest"),
        _export("upsample_nearest2d"),
    ],
)
@_onnx_symbolic(
    "aten::upsample_nearest3d",
    decorate=[
        _apply_params("upsample_nearest3d", 5, "nearest"),
        _export("upsample_nearest3d"),
    ],
)
@_onnx_symbolic(
    "aten::upsample_linear1d",
    decorate=[
        _apply_params("upsample_linear1d", 3, "linear"),
        _export("upsample_linear1d"),
    ],
)
@_onnx_symbolic(
    "aten::upsample_bilinear2d",
    decorate=[
        _apply_params("upsample_bilinear2d", 4, "linear"),
        _export("upsample_bilinear2d"),
    ],
)
@_onnx_symbolic(
    "aten::upsample_trilinear3d",
    decorate=[
        _apply_params("upsample_trilinear3d", 5, "linear"),
        _export("upsample_trilinear3d"),
    ],
)
@_beartype.beartype
def _interpolate(name: str, dim: int, interpolate_mode: str):
    def symbolic_fn(g, input, output_size, *args):
        scales, align_corners = symbolic_helper._get_interpolate_attributes(
            g, interpolate_mode, args
        )
        symbolic_helper._interpolate_warning(interpolate_mode)
        align_corners = symbolic_helper._maybe_get_scalar(align_corners)
        if align_corners:
            return symbolic_helper._unimplemented(name, "align_corners == True", input)
        if scales is None:
            scales = symbolic_helper._interpolate_size_to_scales(
                g, input, output_size, dim
            )
        return g.op("Upsample", input, scales, mode_s=interpolate_mode)

    return symbolic_fn


@_onnx_symbolic("aten::__interpolate")
@_beartype.beartype
def __interpolate(
    g: torchscript.GraphContext,
    input,
    size,
    scale_factor,
    mode,
    align_corners,
    recompute_scale_factor,
    antialias,
):
    scales, mode = symbolic_helper._interpolate_get_scales_and_mode(
        g, input, size, scale_factor, mode, align_corners
    )
    return g.op("Upsample", input, scales, mode_s=mode)


@_onnx_symbolic("aten::bitwise_not")
@_beartype.beartype
def bitwise_not(g: torchscript.GraphContext, input):
    if not symbolic_helper._is_bool(input):
        raise errors.SymbolicValueError(
            "ONNX export does NOT support exporting bitwise Not "
            "for non-boolean input values",
            input,
        )
    return g.op("Not", input)


@_beartype.beartype
def wrap_logical_op_with_cast_to(to_type):
    def decorator(fn):
        @functools.wraps(fn)
        def wrap_with_cast(g, input, other):
            to_cast_func = globals()[f"_cast_{to_type}"]
            return fn(g, to_cast_func(g, input, False), to_cast_func(g, other, False))

        return wrap_with_cast

    return decorator


@_beartype.beartype
def wrap_logical_op_with_negation(func: Callable) -> Callable:
    @functools.wraps(func)
    def wrap_with_not(g, input, other):
        return g.op("Not", func(g, input, other))

    return wrap_with_not


@_onnx_symbolic("aten::__not_")
@_beartype.beartype
def __not_(g: torchscript.GraphContext, self):
    if not symbolic_helper._is_bool(self):
        raise errors.SymbolicValueError(
            "ONNX export does NOT support exporting bitwise Not "
            "for non-boolean input values",
            self,
        )
    return g.op("Not", self)


@_onnx_symbolic("aten::eq")
@symbolic_helper.quantized_args(True, True)
@_beartype.beartype
def eq(g: torchscript.GraphContext, self, other):
    if isinstance(self.type(), _C.DeviceObjType) and isinstance(
        other.type(), _C.DeviceObjType
    ):
        # ONNX doesn't have devices, so consider them all to be equal.
        # The no-op check for equality will get constant-folded.
        return g.op("Constant", value_t=torch.tensor(True, dtype=torch.bool))
    return g.op("Equal", self, other)


@_onnx_symbolic("aten::ne")
@symbolic_helper.quantized_args(True, True)
@wrap_logical_op_with_negation
@_beartype.beartype
def ne(g: torchscript.GraphContext, self, other):
    return eq(g, self, other)


@_onnx_symbolic("aten::gt")
@symbolic_helper.quantized_args(True, True)
@_beartype.beartype
<<<<<<< HEAD
def gt(g: torchscript.GraphContext, input, other):
=======
def gt(g, input, other):
>>>>>>> 71679963
    return _gt_impl(g, input, other)


@_beartype.beartype
<<<<<<< HEAD
def _gt_impl(g: torchscript.GraphContext, input, other):
=======
def _gt_impl(g, input, other):
>>>>>>> 71679963
    if (
        input.type().scalarType() is not None
        and symbolic_helper._is_bool(input)
        and other.type().scalarType() is not None
        and symbolic_helper._is_bool(other)
    ):
        input = g.op("Cast", input, to_i=_C_onnx.TensorProtoDataType.INT32)
        other = g.op("Cast", other, to_i=_C_onnx.TensorProtoDataType.INT32)
    return g.op("Greater", input, other)


@_onnx_symbolic("aten::lt")
@symbolic_helper.quantized_args(True, True)
@_beartype.beartype
<<<<<<< HEAD
def lt(g: torchscript.GraphContext, input, other):
=======
def lt(g, input, other):
>>>>>>> 71679963
    return _lt_impl(g, input, other)


@_beartype.beartype
<<<<<<< HEAD
def _lt_impl(g: torchscript.GraphContext, input, other):
=======
def _lt_impl(g, input, other):
>>>>>>> 71679963
    if (
        input.type().scalarType() is not None
        and symbolic_helper._is_bool(input)
        and other.type().scalarType() is not None
        and symbolic_helper._is_bool(other)
    ):
        input = g.op("Cast", input, to_i=_C_onnx.TensorProtoDataType.INT32)
        other = g.op("Cast", other, to_i=_C_onnx.TensorProtoDataType.INT32)
    return g.op("Less", input, other)


@_onnx_symbolic("aten::ge")
@symbolic_helper.quantized_args(True, True)
@wrap_logical_op_with_negation
@_beartype.beartype
<<<<<<< HEAD
def ge(g: torchscript.GraphContext, input, other):
=======
def ge(g, input, other):
>>>>>>> 71679963
    return _lt_impl(g, input, other)


@_onnx_symbolic("aten::le")
@symbolic_helper.quantized_args(True, True)
@wrap_logical_op_with_negation
@_beartype.beartype
<<<<<<< HEAD
def le(g: torchscript.GraphContext, input, other):
=======
def le(g, input, other):
>>>>>>> 71679963
    return _gt_impl(g, input, other)


@_onnx_symbolic("aten::__and_")
@_beartype.beartype
def __and_(g: torchscript.GraphContext, input, other):
    if not symbolic_helper._is_bool(input):
        raise errors.SymbolicValueError(
            "ONNX export does NOT support exporting bitwise AND "
            "for non-boolean input values",
            input,
        )
    if not symbolic_helper._is_bool(other):
        raise errors.SymbolicValueError(
            "ONNX export does NOT support exporting bitwise AND "
            "for non-boolean input values",
            other,
        )
    return g.op("And", input, other)


@_onnx_symbolic("aten::__or_")
@_beartype.beartype
def __or_(g: torchscript.GraphContext, input, other):
    if not symbolic_helper._is_bool(input):
        raise errors.SymbolicValueError(
            "ONNX export does NOT support exporting bitwise OR "
            "for non-boolean input values",
            input,
        )
    if not symbolic_helper._is_bool(other):
        raise errors.SymbolicValueError(
            "ONNX export does NOT support exporting bitwise OR "
            "for non-boolean input values",
            other,
        )
    return g.op("Or", input, other)


@_onnx_symbolic("aten::__xor_")
@_beartype.beartype
def __xor_(g: torchscript.GraphContext, input, other):
    if not symbolic_helper._is_bool(input):
        raise errors.SymbolicValueError(
            "ONNX export does NOT support exporting bitwise XOR "
            "for non-boolean input values",
            input,
        )
    if not symbolic_helper._is_bool(other):
        raise errors.SymbolicValueError(
            "ONNX export does NOT support exporting bitwise XOR "
            "for non-boolean input values",
            other,
        )
    return g.op("Xor", input, other)


@_onnx_symbolic("aten::logical_and")
@wrap_logical_op_with_cast_to("Bool")
@_beartype.beartype
def logical_and(g: torchscript.GraphContext, input, other):
    return g.op("And", input, other)


@_onnx_symbolic("aten::logical_or")
@wrap_logical_op_with_cast_to("Bool")
@_beartype.beartype
def logical_or(g: torchscript.GraphContext, input, other):
    return g.op("Or", input, other)


@_onnx_symbolic("aten::logical_xor")
@wrap_logical_op_with_cast_to("Bool")
@_beartype.beartype
def logical_xor(g: torchscript.GraphContext, input, other):
    return g.op("Xor", input, other)


@_onnx_symbolic("aten::__rshift_")
@_beartype.beartype
def __rshift_(g: torchscript.GraphContext, self, other):
    # make sure to cast other to self's type
    # (when self is long, make sure that other is not float)
    if other.type().scalarType() != self.type().scalarType():
        other = g.op(
            "Cast",
            other,
            to_i=_type_utils.JitScalarType.from_name(
                self.type().scalarType()
            ).onnx_type(),
        )

    two = g.op("Constant", value_t=torch.tensor(2, dtype=torch.float32))
    # exponent (same type as self) has to be float or double in onnx::Pow
    if not symbolic_helper._is_fp(self):
        other = g.op("Cast", other, to_i=_C_onnx.TensorProtoDataType.FLOAT)
    two_pow = g.op("Pow", two, other)
    two_pow = g.op(
        "Cast",
        two_pow,
        to_i=_type_utils.JitScalarType.from_name(self.type().scalarType()).onnx_type(),
    )
    rshift = g.op("Div", self, two_pow)
    return rshift


@_onnx_symbolic("aten::__lshift_")
@_beartype.beartype
def __lshift_(g: torchscript.GraphContext, self, other):
    # make sure to cast other to self's type
    # (when self is long, make sure that other is not float)
    if other.type().scalarType() != self.type().scalarType():
        other = g.op(
            "Cast",
            other,
            to_i=_type_utils.JitScalarType.from_name(
                self.type().scalarType()
            ).onnx_type(),
        )

    two = g.op("Constant", value_t=torch.tensor(2, dtype=torch.float32))
    # exponent (same type as self) has to be float or double in onnx::Pow
    if not symbolic_helper._is_fp(self):
        other = g.op("Cast", other, to_i=_C_onnx.TensorProtoDataType.FLOAT)
    two_pow = g.op("Pow", two, other)
    two_pow = g.op(
        "Cast",
        two_pow,
        to_i=_type_utils.JitScalarType.from_name(self.type().scalarType()).onnx_type(),
    )
    lshift = g.op("Mul", self, two_pow)
    return lshift


@_onnx_symbolic("aten::where")
@symbolic_helper.parse_args("v", "v", "v", "i")
@_beartype.beartype
def where(g: torchscript.GraphContext, condition, self=None, other=None, _outputs=None):
    # Assumes that torch.where's first argument takes only Bool and Byte tensors.
    if not symbolic_helper._is_bool(condition):
        condition = g.op("Cast", condition, to_i=_C_onnx.TensorProtoDataType.BOOL)
    if self is None:
        condition = nonzero(g, condition)
        return symbolic_helper._unbind_helper(
            g, condition, g.op("Constant", value_t=torch.tensor(1)), _outputs
        )
    return g.op("Where", condition, self, other)


@_onnx_symbolic("aten::log_softmax")
@symbolic_helper.parse_args("v", "i", "none")
@_beartype.beartype
def log_softmax(g: torchscript.GraphContext, input, dim, dtype=None):
    # PyTorch dim and ONNX axis have different meanings.
    # See Softmax comment for details.
    # TODO: remove this as onnx opset 11 spec allows negative axes
    input_dim = symbolic_helper._get_tensor_rank(input)
    if input_dim is None:
        return symbolic_helper._unimplemented(
            "dim",
            "ONNX and PyTorch use different strategies to split the input. "
            "Input rank must be known at export time.",
        )
    if dim < 0:
        dim = input_dim + dim
    is_transpose_required = input_dim != dim + 1
    # ONNX only supports log_softmax with dim = -1. Transpose must be added before and after log_softmax to support other cases.
    if is_transpose_required:
        axes = list(range(input_dim))
        axes[dim], axes[-1] = axes[-1], axes[dim]
        input = g.op("Transpose", input, perm_i=axes)
        dim = input_dim - 1
    return_op = g.op("LogSoftmax", input, axis_i=dim)
    if dtype and dtype.node().kind() != "prim::Constant":
        parsed_dtype = symbolic_helper._get_const(dtype, "i", "dtype")
        return_op = g.op(
            "Cast", return_op, to_i=_type_utils.JitScalarType(parsed_dtype).onnx_type()
        )
    if is_transpose_required:
        return_op = g.op("Transpose", return_op, perm_i=axes)
    return return_op


@_onnx_symbolic("aten::_log_softmax")
@symbolic_helper.parse_args("v", "i", "i")
@_beartype.beartype
def _log_softmax(g: torchscript.GraphContext, input, dim, half_to_float):
    if half_to_float and input.type().scalarType() == "Half":
        input = g.op("Cast", input, to_i=_C_onnx.TensorProtoDataType.FLOAT)
    return log_softmax(g, input, dim)


@_onnx_symbolic("aten::_convolution")
@symbolic_helper.parse_args(
    "v", "v", "v", "is", "is", "is", "i", "is", "i", "i", "i", "i", "i"
)
@_beartype.beartype
def _convolution(
    g: torchscript.GraphContext,
    input,
    weight,
    bias,
    stride,
    padding,
    dilation,
    transposed,
    output_padding,
    groups,
    benchmark,
    deterministic,
    cudnn_enabled,
    allow_tf32=None,
):
    weight_size = symbolic_helper._get_tensor_sizes(weight)
    try:
        kernel_shape = weight_size[2:]
    except Exception:
        # FIXME(justinchuby): Avoid catching Exception.
        # Catch a more specific exception instead.
        kernel_shape = None

    if kernel_shape is None or any([i is None for i in kernel_shape]):
        raise errors.SymbolicValueError(
            "Unsupported: ONNX export of convolution for kernel of unknown shape.",
            input,
        )

    args = [input, weight]
    # ONNX only supports 1D bias
    if (
        not symbolic_helper._is_none(bias)
        and symbolic_helper._get_tensor_rank(bias) == 1
    ):
        args.append(bias)

    kwargs = {
        "kernel_shape_i": weight_size[2:],
        "strides_i": stride,
        # NB: ONNX supports asymmetric padding, whereas PyTorch supports only
        # symmetric padding
        "pads_i": padding + padding,
        "dilations_i": dilation,
        "group_i": groups,
    }

    if any(o != 0 for o in output_padding):
        # ONNX supports both output_shape and output_padding. they are equivalent expressive.
        # output_padding is more straightforward, so we use it here.
        # output_shape = stride * (input_shape - 1) + output_padding + kernel_shape - padding * 2
        assert transposed
        assert len(stride) == len(output_padding)
        kwargs["output_padding_i"] = output_padding

    n = g.op("ConvTranspose" if transposed else "Conv", *args, **kwargs)

    if (
        not symbolic_helper._is_none(bias)
        and symbolic_helper._get_tensor_rank(bias) != 1
    ):
        return g.op("Add", n, bias)
    else:
        return n


@_onnx_symbolic("aten::convolution")
@symbolic_helper.parse_args("v", "v", "v", "is", "is", "is", "i", "is", "i")
@_beartype.beartype
def convolution(
    g: torchscript.GraphContext,
    input,
    weight,
    bias,
    stride,
    padding,
    dilation,
    transposed,
    output_padding,
    groups,
):
    return _convolution(
        g,
        input,
        weight,
        bias,
        stride,
        padding,
        dilation,
        transposed,
        output_padding,
        groups,
        None,
        None,
        None,
        None,
    )


@_onnx_symbolic("aten::conv1d")
@symbolic_helper.parse_args("v", "v", "v", "is", "is", "is", "i")
@_beartype.beartype
def conv1d(
    g: torchscript.GraphContext, input, weight, bias, stride, padding, dilation, groups
):
    return _convolution(
        g,
        input,
        weight,
        bias,
        stride,
        padding,
        dilation,
        False,
        (),
        groups,
        None,
        None,
        None,
        None,
    )


@_onnx_symbolic("aten::conv2d")
@symbolic_helper.parse_args("v", "v", "v", "is", "is", "is", "i")
@_beartype.beartype
def conv2d(
    g: torchscript.GraphContext, input, weight, bias, stride, padding, dilation, groups
):
    return _convolution(
        g,
        input,
        weight,
        bias,
        stride,
        padding,
        dilation,
        False,
        (),
        groups,
        None,
        None,
        None,
        None,
    )


@_onnx_symbolic("aten::conv3d")
@symbolic_helper.parse_args("v", "v", "v", "is", "is", "is", "i")
@_beartype.beartype
def conv3d(
    g: torchscript.GraphContext, input, weight, bias, stride, padding, dilation, groups
):
    return _convolution(
        g,
        input,
        weight,
        bias,
        stride,
        padding,
        dilation,
        False,
        (),
        groups,
        None,
        None,
        None,
        None,
    )


@_onnx_symbolic("aten::conv_transpose1d")
@symbolic_helper.parse_args("v", "v", "v", "is", "is", "is", "i", "is")
@_beartype.beartype
def conv_transpose1d(
    g: torchscript.GraphContext,
    input,
    weight,
    bias,
    stride,
    padding,
    output_padding,
    groups,
    dilation,
):
    return _convolution(
        g,
        input,
        weight,
        bias,
        stride,
        padding,
        dilation,
        True,
        output_padding,
        groups,
        None,
        None,
        None,
        None,
    )


@_onnx_symbolic("aten::conv_transpose2d")
@symbolic_helper.parse_args("v", "v", "v", "is", "is", "is", "i", "is")
@_beartype.beartype
def conv_transpose2d(
    g: torchscript.GraphContext,
    input,
    weight,
    bias,
    stride,
    padding,
    output_padding,
    groups,
    dilation,
):
    return _convolution(
        g,
        input,
        weight,
        bias,
        stride,
        padding,
        dilation,
        True,
        output_padding,
        groups,
        None,
        None,
        None,
        None,
    )


@_onnx_symbolic("aten::conv_transpose3d")
@symbolic_helper.parse_args("v", "v", "v", "is", "is", "is", "i", "is")
@_beartype.beartype
def conv_transpose3d(
    g: torchscript.GraphContext,
    input,
    weight,
    bias,
    stride,
    padding,
    output_padding,
    groups,
    dilation,
):
    return _convolution(
        g,
        input,
        weight,
        bias,
        stride,
        padding,
        dilation,
        True,
        output_padding,
        groups,
        None,
        None,
        None,
        None,
    )


@_onnx_symbolic("aten::batch_norm")
@symbolic_helper.parse_args("v", "v", "v", "v", "v", "i", "f", "f", "i")
@_beartype.beartype
def batch_norm(
    g: torchscript.GraphContext,
    input,
    weight,
    bias,
    running_mean,
    running_var,
    training,
    momentum,
    eps,
    cudnn_enabled,
):
    symbolic_helper.check_training_mode(training, "batch_norm")

    if (
        torch.is_autocast_enabled()
        and not symbolic_helper.args_have_same_dtype(
            [input, weight, bias, running_mean, running_var]
        )
        and GLOBALS.export_onnx_opset_version < 15
    ):
        return symbolic_helper._onnx_opset_unsupported_detailed(
            "BatchNormalization",
            9,
            15,
            "All input tensors must have the same `dtype`."
            " Turn off Autocast or export using opset version 15.",
            input,
        )

    weight, bias, running_mean, running_var = symbolic_helper._batchnorm_helper(
        g, input, weight, bias, running_mean, running_var
    )
    out = g.op(
        "BatchNormalization",
        input,
        weight,
        bias,
        running_mean,
        running_var,
        epsilon_f=eps,
        momentum_f=1 - momentum,
        outputs=1 if not training else 5,
    )
    if not training:
        return out
    else:
        res, new_running_mean, new_running_var, saved_mean, saved_var = out
        new_running_mean.setType(running_mean.type())
        new_running_var.setType(running_var.type())
        saved_mean.setDebugName("batch_norm_dead_output-" + saved_mean.debugName())
        saved_var.setDebugName("batch_norm_dead_output-" + saved_var.debugName())
        return res


@_beartype.beartype
def _layer_norm_returns_normalized_input_mean_rstd(
    g: torchscript.GraphContext,
    input: _C.Value,
    normalized_shape: Sequence[int],
    weight: _C.Value,
    bias: _C.Value,
    eps: float,
    cudnn_enable: bool,
    return_mean_rstd: bool,
) -> Tuple[_C.Value, Optional[_C.Value], Optional[_C.Value]]:
    if symbolic_helper.is_caffe2_aten_fallback():
        return g.at(
            "layer_norm",
            input,
            weight,
            bias,
            normalized_shape_i=normalized_shape,
            eps_f=eps,
            cudnn_enable_i=cudnn_enable,
        )
    axes = [-i for i in range(len(normalized_shape), 0, -1)]

    two_cst = symbolic_helper._generate_wrapped_number(g, 2.0)
    eps_cst = symbolic_helper._generate_wrapped_number(g, eps)

    mean = g.op("ReduceMean", input, axes_i=axes)
    numerator = sub(g, input, mean)
    # variance = e((x - e(x))^2), and (x - e(x)) is the numerator in the layer_norm formula
    variance = g.op("ReduceMean", pow(g, numerator, two_cst), axes_i=axes)
    denominator = sqrt(g, add(g, variance, eps_cst))

    normalized = g.op("Div", numerator, denominator)

    if not (weight is None or symbolic_helper._is_none(weight)):
        normalized = mul(g, normalized, weight)
    if not (bias is None or symbolic_helper._is_none(bias)):
        normalized = add(g, normalized, bias)

    if return_mean_rstd:
        # rdenominator = 1 / sqrt(variance + eps)
        rdenominator = reciprocal(g, denominator)
        return normalized, mean, rdenominator
    return normalized, None, None


@_onnx_symbolic("aten::native_layer_norm")
@symbolic_helper.quantized_args(True, False, False, False)
@symbolic_helper.parse_args("v", "is", "v", "v", "f")
@_beartype.beartype
def native_layer_norm(
    g: torchscript.GraphContext, input, normalized_shape, weight, bias, eps
):
    return _layer_norm_returns_normalized_input_mean_rstd(
        g, input, normalized_shape, weight, bias, eps, False, True
    )


@_onnx_symbolic("aten::layer_norm")
@symbolic_helper.quantized_args(True, False, False, False)
@symbolic_helper.parse_args("v", "is", "v", "v", "f", "b")
@_beartype.beartype
def layer_norm(
    g: torchscript.GraphContext,
    input,
    normalized_shape,
    weight,
    bias,
    eps,
    cudnn_enable,
):
    normalized, _, _ = _layer_norm_returns_normalized_input_mean_rstd(
        g, input, normalized_shape, weight, bias, eps, cudnn_enable, False
    )
    return normalized


@_onnx_symbolic("aten::instance_norm")
@symbolic_helper.parse_args("v", "v", "v", "v", "v", "b", "f", "f", "b")
@_beartype.beartype
def instance_norm(
    g: torchscript.GraphContext,
    input,
    weight,
    bias,
    running_mean,
    running_var,
    use_input_stats: bool,
    momentum: Number,
    eps: Number,
    cudnn_enabled: bool,
):
    symbolic_helper.check_training_mode(use_input_stats, "instance_norm")
    channel_size = symbolic_helper._get_tensor_dim_size(input, 1)
    if weight is None or symbolic_helper._is_none(weight):
        if channel_size is None:
            raise errors.SymbolicValueError(
                "Unsupported: ONNX export of instance_norm for unknown channel size.",
                input,
            )
        weight_value = torch.tensor(
            [1.0] * channel_size,
            dtype=_type_utils.JitScalarType.from_name(
                input.type().scalarType()
            ).dtype(),
        )
        weight = g.op("Constant", value_t=weight_value)
    if bias is None or symbolic_helper._is_none(bias):
        if channel_size is None:
            raise errors.SymbolicValueError(
                "Unsupported: ONNX export of instance_norm for unknown channel size.",
                input,
            )
        bias_value = torch.tensor(
            [0.0] * channel_size,
            dtype=_type_utils.JitScalarType.from_name(
                input.type().scalarType()
            ).dtype(),
        )
        bias = g.op("Constant", value_t=bias_value)
    if (
        running_mean is None
        or symbolic_helper._is_none(running_mean)
        or running_var is None
        or symbolic_helper._is_none(running_var)
    ):
        return g.op("InstanceNormalization", input, weight, bias, epsilon_f=eps)
    else:
        input_size = symbolic_helper._get_tensor_sizes(input)
        # If input shape is [N, C, H, W], reshape to [1, N * C, H, W] and call batch_norm.
        # For more information instance_norm():
        # https://github.com/pytorch/pytorch/blob/master/aten/src/ATen/native/Normalization.cpp#L542
        input_size_reshape = input_size.copy()
        n = input_size[0]
        if n is None:
            raise errors.SymbolicValueError(
                "Unsupported: ONNX export of instance_norm training for unknown "
                "batch size.",
                input,
            )
        c = input_size[1]
        input_size_reshape[0] = 1
        input_size_reshape[1] = n * c
        weight_ = repeat(
            g, weight, g.op("Constant", value_t=torch.tensor([n], dtype=torch.int64))
        )
        bias_ = repeat(
            g, bias, g.op("Constant", value_t=torch.tensor([n], dtype=torch.int64))
        )
        running_mean_ = repeat(
            g,
            running_mean,
            g.op("Constant", value_t=torch.tensor([n], dtype=torch.int64)),
        )
        running_var_ = repeat(
            g,
            running_var,
            g.op("Constant", value_t=torch.tensor([n], dtype=torch.int64)),
        )
        input_reshaped = g.op(
            "Reshape",
            input,
            g.op("Constant", value_t=torch.LongTensor(input_size_reshape)),
        )
        out = batch_norm(
            g,
            input_reshaped,
            weight_,
            bias_,
            running_mean_,
            running_var_,
            use_input_stats,
            momentum,
            eps,
            cudnn_enabled,
        )
        return view(g, out, g.op("Constant", value_t=torch.tensor(input_size)))


@_onnx_symbolic("aten::unfold")
@symbolic_helper.parse_args("v", "i", "i", "i")
@_beartype.beartype
def unfold(g: torchscript.GraphContext, input, dimension, size, step):
    if symbolic_helper.is_caffe2_aten_fallback():
        return g.at("unfold", input, dimension_i=dimension, size_i=size, step_i=step)
    sizes = symbolic_helper._get_tensor_sizes(input)
    # FIXME(justinchuby): Get rid of the try catch here to improve readability
    try:
        sizedim = sizes[dimension]
    except Exception:
        # FIXME(justinchuby): Avoid catching Exception.
        # Catch a more specific exception instead.
        sizedim = None
    if sizedim is not None:
        low_indices = range(0, sizedim, step)
        hi_indices = range(size, sizedim + 1, step)
        stack = [
            symbolic_helper._slice_helper(
                g, input, axes=[dimension], starts=[low], ends=[hi]
            )
            for low, hi in zip(low_indices, hi_indices)
        ]
        ndim = len(sizes)
        perm = list(range(0, ndim))
        perm.append(perm.pop(dimension))
        unsqueeze = [
            symbolic_helper._unsqueeze_helper(
                g, g.op("Transpose", t, perm_i=perm), [dimension]
            )
            for t in stack
        ]
        return g.op("Concat", *unsqueeze, axis_i=dimension)
    else:
        return symbolic_helper._unimplemented(
            "Unfold", "input size not accessible", input
        )


@_onnx_symbolic("aten::elu")
@symbolic_helper.quantized_args(True)
@symbolic_helper.parse_args("v", "t", "t", "t")
@_beartype.beartype
def elu(g: torchscript.GraphContext, input, alpha, scale, input_scale):
    if scale and scale != 1.0:
        return symbolic_helper._unimplemented(
            "scale", "does not support scale in Elu", scale
        )
    if input_scale and input_scale != 1.0:
        return symbolic_helper._unimplemented(
            "input_scale", "does not support input_scale in Elu", input_scale
        )
    # See Note [Export inplace]
    return g.op("Elu", input, alpha_f=symbolic_helper._scalar(alpha))


@_onnx_symbolic("aten::selu")
@symbolic_helper.quantized_args(True)
@_beartype.beartype
def selu(g: torchscript.GraphContext, input):
    return g.op("Selu", input)


@_onnx_symbolic("aten::index_select")
@symbolic_helper.parse_args("v", "i", "v")
@_beartype.beartype
def index_select(g: torchscript.GraphContext, self, dim, index):
    # In case of a scalar index, index_select returns a tensor with the same rank as the input.
    # To match this behavior in ONNX, we make index a 1D tensor so that the following gather
    # also produces a tensor with the same rank as the input.
    return symbolic_helper._select_helper(g, self, dim, index)


@_onnx_symbolic("aten::index_put")
@_beartype.beartype
def index_put(
    g: torchscript.GraphContext, self, indices_list_value, values, accumulate
):
    if symbolic_helper._is_packed_list(indices_list_value):
        indices_list = symbolic_helper._unpack_list(indices_list_value)
    else:
        indices_list = [indices_list_value]
    if symbolic_helper.is_caffe2_aten_fallback():
        args = [self] + indices_list + [values, accumulate]
        return g.at("index_put", *args)

    accumulate = symbolic_helper._parse_arg(accumulate, "b")

    if len(indices_list) == 0:
        if accumulate:
            return add(g, self, values)
        return values
    symbolic_helper._onnx_opset_unsupported("index_put", 9, 11, self)


@_onnx_symbolic("aten::index_fill")
@_beartype.beartype
def index_fill(g: torchscript.GraphContext, self, dim, index, value):
    dim_value = symbolic_helper._parse_arg(dim, "i")
    if symbolic_helper.is_caffe2_aten_fallback():
        return g.at(
            "index_fill",
            self,
            index,
            value,
            overload_name="int_Scalar",
            dim_i=dim_value,
        )

    expanded_index_shape, expanded_index = symbolic_helper._index_fill_reshape_helper(
        g, self, dim, index
    )
    value = symbolic_helper._maybe_get_scalar(value)
    value = symbolic_helper._if_scalar_type_as(value, self)
    expanded_value = expand(g, value, expanded_index_shape, None)

    return scatter(g, self, dim, expanded_index, expanded_value)


@_onnx_symbolic("aten::index_copy")
@_beartype.beartype
def index_copy(g: torchscript.GraphContext, self, dim, index, source):
    dim_value = symbolic_helper._parse_arg(dim, "i")
    if symbolic_helper.is_caffe2_aten_fallback():
        return g.at("index_copy", self, index, source, dim_i=dim_value)
    expanded_index_shape, expanded_index = symbolic_helper._index_fill_reshape_helper(
        g, self, dim, index
    )
    return scatter(g, self, dim, expanded_index, source)


@_onnx_symbolic("aten::bucketize")
@symbolic_helper.parse_args("v", "v", "b", "b")
@_beartype.beartype
def bucketize(
    g: torchscript.GraphContext, self, boundaries, out_int32=False, right=False
):
    out_type = _C_onnx.TensorProtoDataType.INT64
    if out_int32:
        out_type = _C_onnx.TensorProtoDataType.INT32
    # A tensor expanded_boundaries is created such that it
    # contains a copy of boundaries for each element of self.
    new_shape = g.op("Concat", g.op("Shape", boundaries), g.op("Shape", self), axis_i=0)
    # Unsqueeze step is performed to respect ONNX's numpy style broadcasting for comparison ops
    # https://github.com/onnx/onnx/blob/main/docs/Broadcasting.md
    tensor_rank = symbolic_helper._get_tensor_rank(self)
    assert tensor_rank is not None
    unsqueeze_axes = list(range(1, tensor_rank + 1))
    expanded_boundaries = expand(
        g,
        symbolic_helper._unsqueeze_helper(g, boundaries, unsqueeze_axes),
        new_shape,
        None,
    )
    # Compare each element of self to boundaries to get a tensor
    # with leading 1s and trailing 0s.
    # e.g., 4 > [1, 3, 4] = [1, 1, 0]
    # The index of the last 1 is the bucket where the element should go.
    if right:
        cond = ge(g, self, expanded_boundaries)
    else:
        cond = gt(g, self, expanded_boundaries)
    cond_out = g.op("Cast", cond, to_i=out_type)
    # Sum to get the number of 1s corresponding to each element,
    # which is the same as the bucket index.
    # e.g., sum(4 > [1, 3, 4]) = sum([1, 1, 0]) = 2
    return symbolic_helper._reducesum_helper(g, cond_out, axes_i=[0], keepdims_i=0)


@_onnx_symbolic("aten::type_as")
@_beartype.beartype
def type_as(g: torchscript.GraphContext, self, other):
    self_dtype = symbolic_helper._try_get_scalar_type(self)
    other_dtype = symbolic_helper._try_get_scalar_type(other)
    if self_dtype == other_dtype and self_dtype is not None:
        return self
    if other_dtype is not None:
        return g.op(
            "Cast",
            self,
            to_i=_type_utils.JitScalarType.from_name(other_dtype).onnx_type(),
        )

    if symbolic_helper.is_caffe2_aten_fallback():
        # We don't know the type of other, bail by emitting ATen
        return g.at("type_as", self, other)

    raise errors.SymbolicValueError(
        "Unsupported: ONNX export of type_as for tensor "
        "of unknown dtype. Please check if the dtype of the "
        "parameter passed to the type_as function is correct.",
        other,
    )


@_onnx_symbolic("aten::cosine_similarity")
@symbolic_helper.parse_args("v", "v", "i", "f")
@_beartype.beartype
def cosine_similarity(g: torchscript.GraphContext, x1, x2, dim, eps):
    if symbolic_helper.is_caffe2_aten_fallback():
        return g.at("cosine_similarity", x1, x2, dim_i=dim, eps_f=eps)
    cross = symbolic_helper._reducesum_helper(
        g, mul(g, x1, x2), axes_i=[dim], keepdims_i=0
    )
    x1_l2 = symbolic_helper._reducesum_helper(
        g, mul(g, x1, x1), axes_i=[dim], keepdims_i=0
    )
    x2_l2 = symbolic_helper._reducesum_helper(
        g, mul(g, x2, x2), axes_i=[dim], keepdims_i=0
    )
    div_tens = max(
        g, sqrt(g, mul(g, x1_l2, x2_l2)), g.op("Constant", value_t=torch.tensor([eps]))
    )
    return div(g, cross, div_tens)


@_onnx_symbolic("aten::pairwise_distance")
@_beartype.beartype
def pairwise_distance(g: torchscript.GraphContext, input1, input2, p, eps, keepdim):
    if not symbolic_helper._is_value(eps):
        eps = g.op("Constant", value_t=torch.tensor([eps]))
    inv_p = div(
        g,
        g.op("Constant", value_t=torch.tensor([1], dtype=torch.float)),
        add(g, p, eps),
    )
    summation = symbolic_helper._reducesum_helper(
        g,
        pow(g, sub(g, input1, input2), p),
        axes_i=[-1],
        keepdims_i=symbolic_helper._parse_arg(keepdim, "i"),
    )
    return pow(g, summation, inv_p)


@_onnx_symbolic("aten::clone")
# ignore clone operators that are inserted by PyTorch autograd
@_beartype.beartype
def clone(g: torchscript.GraphContext, input, unused_memory_format):
    return input


@_onnx_symbolic("aten::abs")
@_beartype.beartype
def abs(g: torchscript.GraphContext, self):
    return g.op("Abs", self)


@_onnx_symbolic("aten::log")
@_beartype.beartype
def log(g: torchscript.GraphContext, self):
    return g.op("Log", self)


@_onnx_symbolic("aten::log1p")
@_beartype.beartype
def log1p(g: torchscript.GraphContext, self):
    return log(g, add(g, symbolic_helper._if_scalar_type_as(torch.ones(1), self), self))


@_onnx_symbolic("aten::log10")
@_beartype.beartype
def log10(g: torchscript.GraphContext, self):
    _ln10 = 2.30258509299404568401
    return g.op("Div", log(g, self), g.op("Constant", value_t=torch.tensor([_ln10])))


@_onnx_symbolic("aten::pow")
@_beartype.beartype
def pow(g: torchscript.GraphContext, self, exponent):
    f_dtype = self_dtype = self.type().scalarType()
    if not symbolic_helper._is_fp(self):
        f_dtype = "Float"
        self = g.op(
            "Cast", self, to_i=_type_utils.JitScalarType.from_name(f_dtype).onnx_type()
        )
    if not symbolic_helper._is_fp(exponent):
        exponent = g.op(
            "Cast",
            exponent,
            to_i=_type_utils.JitScalarType.from_name(f_dtype).onnx_type(),
        )
    pow = g.op("Pow", self, exponent)
    return pow


@_onnx_symbolic("aten::clamp")
@_beartype.beartype
def clamp(g: torchscript.GraphContext, self, min, max):
    # min or max may be None that we need to dispatch to
    # Clip separately, as ONNX does not have None syntax
    if symbolic_helper._is_none(min):
        return clamp_max(g, self, max)
    elif symbolic_helper._is_none(max):
        return clamp_min(g, self, min)
    else:
        if symbolic_helper._is_constant(min) and symbolic_helper._is_constant(max):
            return _op_with_optional_float_cast(
                g,
                "Clip",
                self,
                min_f=symbolic_helper._parse_arg(min, "f"),
                max_f=symbolic_helper._parse_arg(max, "f"),
                opset_before=12,
            )
        else:
            return clamp_max(g, clamp_min(g, self, min), max)


@_onnx_symbolic("aten::clamp_min")
@symbolic_helper.parse_args("v", "v")
@_beartype.beartype
def clamp_min(g: torchscript.GraphContext, self, min):
    if symbolic_helper._is_constant(min):
        return _op_with_optional_float_cast(
            g, "Clip", self, min_f=symbolic_helper._parse_arg(min, "f"), opset_before=12
        )
    else:
        dtype = self.type().scalarType()
        min = g.op(
            "Cast", min, to_i=_type_utils.JitScalarType.from_name(dtype).onnx_type()
        )
        return _op_with_optional_float_cast(g, "Max", self, min, opset_before=12)


@_onnx_symbolic("aten::clamp_max")
@symbolic_helper.parse_args("v", "v")
@_beartype.beartype
def clamp_max(g: torchscript.GraphContext, self, max):
    if symbolic_helper._is_constant(max):
        return _op_with_optional_float_cast(
            g, "Clip", self, max_f=symbolic_helper._parse_arg(max, "f"), opset_before=12
        )
    else:
        dtype = self.type().scalarType()
        max = g.op(
            "Cast", max, to_i=_type_utils.JitScalarType.from_name(dtype).onnx_type()
        )
        return _op_with_optional_float_cast(g, "Min", self, max, opset_before=12)


@_onnx_symbolic("aten::max")
# torch.max (same for torch.min) actually has two interfaces smashed together:
# torch.max(x, dim, keepdim) and torch.max(x, y)
# TODO(justinchuby): Support multiple quantized args in output
@_beartype.beartype
def max(g: torchscript.GraphContext, self, dim_or_y=None, keepdim=None):
    # torch.max(input)
    if dim_or_y is None and keepdim is None:
        return g.op("ReduceMax", self, keepdims_i=0)
    # torch.max(input, other)
    if keepdim is None:
        return _op_with_optional_float_cast(g, "Max", self, dim_or_y, opset_before=12)
    # torch.max(input, dim, keepdim)
    else:
        dim = symbolic_helper._get_const(dim_or_y, "i", "dim")
        keepdim = symbolic_helper._get_const(keepdim, "i", "keepdim")
        max = g.op("ReduceMax", self, axes_i=[dim], keepdims_i=keepdim)
        indices = g.op("ArgMax", self, axis_i=dim, keepdims_i=keepdim)
        return max, indices


@_onnx_symbolic("aten::maximum")
@symbolic_helper.quantized_args(True, True)
@_beartype.beartype
def maximum(g: torchscript.GraphContext, input, other):
    return max(g, input, dim_or_y=other)


@_onnx_symbolic("aten::min")
# TODO(justinchuby): Support multiple quantized args in output
@_beartype.beartype
def min(g: torchscript.GraphContext, self, dim_or_y=None, keepdim=None):
    # torch.min(input)
    if dim_or_y is None and keepdim is None:
        return g.op("ReduceMin", self, keepdims_i=0)
    # torch.min(input, other)
    if keepdim is None:
        return _op_with_optional_float_cast(g, "Min", self, dim_or_y, opset_before=12)
    # torch.min(input, dim, keepdim)
    else:
        dim = symbolic_helper._get_const(dim_or_y, "i", "dim")
        keepdim = symbolic_helper._get_const(keepdim, "i", "keepdim")
        min = g.op("ReduceMin", self, axes_i=[dim], keepdims_i=keepdim)
        indices = g.op("ArgMin", self, axis_i=dim, keepdims_i=keepdim)
        return min, indices


@_onnx_symbolic("aten::minimum")
@symbolic_helper.quantized_args(True, True)
@_beartype.beartype
def minimum(g: torchscript.GraphContext, input, other):
    return min(g, input, dim_or_y=other)


@_onnx_symbolic("aten::amax")
@symbolic_helper.quantized_args(True)
@symbolic_helper.parse_args("v", "is", "i")
@_beartype.beartype
def amax(g: torchscript.GraphContext, self, dim, keepdim):
    return g.op("ReduceMax", self, axes_i=dim, keepdims_i=keepdim)


@_onnx_symbolic("aten::amin")
@symbolic_helper.quantized_args(True)
@symbolic_helper.parse_args("v", "is", "i")
@_beartype.beartype
def amin(g: torchscript.GraphContext, self, dim, keepdim):
    return g.op("ReduceMin", self, axes_i=dim, keepdims_i=keepdim)


@_onnx_symbolic("aten::aminmax")
@symbolic_helper.quantized_args(True)
@symbolic_helper.parse_args("v", "v", "i")
@_beartype.beartype
def aminmax(g: torchscript.GraphContext, self, dim, keepdim):
    reduce_kwargs = {"keepdims_i": keepdim}
    if not symbolic_helper._is_none(dim):
        dim = symbolic_helper._get_const(dim, "i", "dim")
        reduce_kwargs["axes_i"] = [dim]

    return g.op("ReduceMin", self, **reduce_kwargs), g.op(
        "ReduceMax", self, **reduce_kwargs
    )


@_onnx_symbolic("aten::exp")
@_beartype.beartype
def exp(g: torchscript.GraphContext, self):
    return g.op("Exp", self)


@_onnx_symbolic("aten::dropout_")
@_onnx_symbolic("aten::dropout")
@symbolic_helper.parse_args("v", "f", "i")
@_beartype.beartype
def dropout(g: torchscript.GraphContext, input, p, train):
    symbolic_helper.check_training_mode(train, "dropout")
    # if train is False, dropout is no-op
    if not train:
        return input
    r, _ = g.op("Dropout", input, ratio_f=p, outputs=2)
    return r


@_onnx_symbolic(
    "aten::alpha_dropout_", decorate=[_apply_params("aten::alpha_dropout_")]
)  # See Note [Export inplace]
@_onnx_symbolic(
    "aten::feature_alpha_dropout_",
    decorate=[_apply_params("aten::feature_alpha_dropout_")],
)
@_onnx_symbolic(
    "aten::feature_dropout_", decorate=[_apply_params("aten::feature_dropout_")]
)
@_onnx_symbolic(
    "aten::feature_alpha_dropout",
    decorate=[_apply_params("aten::feature_alpha_dropout")],
)
@_onnx_symbolic("aten::alpha_dropout", decorate=[_apply_params("aten::alpha_dropout")])
@_onnx_symbolic(
    "aten::feature_dropout", decorate=[_apply_params("aten::feature_dropout")]
)
@_beartype.beartype
def _unsupported_dropout(name: str):
    @symbolic_helper.parse_args("v", "none", "b")
    @_beartype.beartype
    def feature_dropout(g, input, p, train):
        # NB: In inference mode, FeatureDropout is exported as an identity op.
        if train:
            return symbolic_helper._unimplemented(name, "training mode", input)
        return input

    return feature_dropout


@_onnx_symbolic("aten::norm")
@symbolic_helper.parse_args("v", "t", "is", "i")
@_beartype.beartype
def norm(g: torchscript.GraphContext, self, p, dim, keepdim):
    if p == 1:
        f = _reduce_op_symbolic("ReduceL1")
    elif p == 2:
        f = _reduce_op_symbolic("ReduceL2")
    else:
        raise errors.SymbolicValueError(
            "ONNX export only p-norms with p of 1 or 2", self
        )
    return f(g, self, dim=dim, keepdim=keepdim)


@_onnx_symbolic("aten::conv_tbc")
@symbolic_helper.parse_args("v", "v", "v", "i")
@_beartype.beartype
def conv_tbc(g: torchscript.GraphContext, input, weight, bias, pad):
    if symbolic_helper.is_caffe2_aten_fallback():
        return g.at("conv_tbc", input, weight, bias, pad_i=pad)
    else:
        # input must have 3 dimensions, see:
        # https://github.com/pytorch/pytorch/blob/master/aten/src/ATen/native/ConvolutionTBC.cpp#L8-L10
        # input = (time, batch, in_channels)
        # weight = (kernel_width, in_channels, out_channels)
        # bias = (out_channels,)
        input = g.op("Transpose", input, perm_i=[1, 2, 0])
        weight = g.op("Transpose", weight, perm_i=[2, 1, 0])
        conv = conv1d(g, input, weight, bias, [1], [pad], [1], 1)
        return g.op("Transpose", conv, perm_i=[2, 0, 1])


@_onnx_symbolic("aten::_unique")
@symbolic_helper.parse_args("v", "i", "i")
@_beartype.beartype
def _unique(g: torchscript.GraphContext, input, sorted, return_inverse):
    if symbolic_helper.is_caffe2_aten_fallback():
        return g.at(
            "_unique",
            input,
            sorted_i=sorted,
            return_inverse_i=return_inverse,
            outputs=2,
        )
    else:
        return symbolic_helper._onnx_unsupported("_unique", input)


@_onnx_symbolic("aten::_unique2")
@symbolic_helper.parse_args("v", "i", "i", "i")
@_beartype.beartype
def _unique2(g: torchscript.GraphContext, input, sorted, return_inverse, return_counts):
    if symbolic_helper.is_caffe2_aten_fallback():
        return g.at(
            "_unique2",
            input,
            sorted_i=sorted,
            return_inverse_i=return_inverse,
            return_counts_i=return_counts,
            outputs=3,
        )

    symbolic_helper._onnx_opset_unsupported("_unique2", 9, 11, input)


@_beartype.beartype
def _cast_func_template(to_i, g, input, non_blocking):
    """Template for creating a cast function."""
    return g.op("Cast", input, to_i=to_i)


# Metaprogram symbolics for each ATen native specialized cast operator.
# For e.g. we specify a function named `_cast_Byte` that instantiates an
# ONNX cast node with `to` attribute "UINT8"
# def _cast_Byte
# def _cast_Char
# def _cast_Short
# def _cast_Int
# def _cast_Long
# def _cast_Half
# def _cast_Float
# def _cast_Double
# def _cast_ComplexFloat
# def _cast_ComplexDouble
# def _cast_Bool
# def _cast_BFloat16
for scalar_type in (
    "Byte",
    "Char",
    "Short",
    "Int",
    "Long",
    "Half",
    "Float",
    "Double",
    "ComplexFloat",
    "ComplexDouble",
    "Bool",
    "BFloat16",
):
    func_name = f"_cast_{scalar_type}"
    globals()[func_name] = _onnx_symbolic(f"aten::{func_name}")(
        symbolic_helper.parse_args("v", "i")(
            functools.partial(
                _cast_func_template,
                _type_utils.JitScalarType.from_name(scalar_type).onnx_type(),
            )
        )
    )


@_onnx_symbolic("aten::empty")
@symbolic_helper.parse_args("v", "i", "v", "v", "v", "v")
@_beartype.beartype
def empty(
    g: torchscript.GraphContext,
    sizes,
    dtype,
    layout,
    device,
    pin_memory=False,
    memory_format=None,
):
    return zeros(g, sizes, dtype, layout, device, pin_memory)


@_onnx_symbolic("aten::empty_like")
@symbolic_helper.parse_args("v", "i", "v", "v", "v", "v")
@_beartype.beartype
def empty_like(
    g: torchscript.GraphContext,
    input,
    dtype=None,
    layout=None,
    device=None,
    pin_memory=False,
    memory_format=None,
):
    return zeros_like(g, input, dtype, layout, device, pin_memory)


@_onnx_symbolic("aten::new_empty")
@_beartype.beartype
def new_empty(
    g: torchscript.GraphContext, self, sizes, dtype, layout, device, pin_memory=False
):
    self_dtype = symbolic_helper._try_get_scalar_type(self)
    if dtype is None and self_dtype is not None:
        dtype = self_dtype
        dtype = _type_utils.JitScalarType.from_name(dtype)
    return empty(g, sizes, dtype, layout, device, pin_memory)


@_onnx_symbolic("aten::scalar_tensor")
@_beartype.beartype
def scalar_tensor(g: torchscript.GraphContext, scalar, dtype, *options):
    dtype = symbolic_helper._get_const(dtype, "i", "dtype")
    if dtype is None:
        dtype = _type_utils.JitScalarType.FLOAT
    scalar = g.op("Cast", scalar, to_i=_type_utils.JitScalarType(dtype).onnx_type())
    return scalar


@_onnx_symbolic("aten::tensor")
@_beartype.beartype
def tensor(
    g: torchscript.GraphContext, data, dtype=None, device=None, requires_grad=False
):
    dtype = symbolic_helper._get_const(dtype, "i", "dtype")
    if symbolic_helper._is_packed_list(data):
        if dtype is None:
            scalar_name = symbolic_helper._unpack_list(data)[0].type().scalarType()
            dtype = _type_utils.JitScalarType.from_name(scalar_name)
        input_list = list()
        for t in symbolic_helper._unpack_list(data):
            shape_reference = g.op("Constant", value_t=torch.LongTensor([1]))
            t = symbolic_helper._reshape_helper(g, t, shape_reference)
            t = g.op("Cast", t, to_i=_type_utils.JitScalarType(dtype).onnx_type())
            input_list.append(t)
        return g.op("Concat", *input_list, axis_i=0)
    else:
        if dtype is None:
            scalar_name = data.type().scalarType()
            dtype = _type_utils.JitScalarType.from_name(scalar_name)
        if symbolic_helper._is_list(data) and (
            symbolic_helper._is_tensor_list(data)
            or symbolic_helper._is_scalar_list(data)
        ):
            data = g.op("ConcatFromSequence", data, axis_i=0, new_axis_i=1)
    return g.op("Cast", data, to_i=_type_utils.JitScalarType(dtype).onnx_type())


@_onnx_symbolic("aten::as_tensor")
@_beartype.beartype
def as_tensor(g: torchscript.GraphContext, data, dtype=None, device=None):
    return tensor(g, data, dtype, device)


@_onnx_symbolic("aten::zeros")
@symbolic_helper.parse_args("v", "i", "v", "v", "v")
@_beartype.beartype
def zeros(g: torchscript.GraphContext, sizes, dtype, layout, device, pin_memory=False):
    # NOTE: no way to set device, layout and pin_memory in ONNX, so we ignore it
    if dtype is None:
        scalar_type = _type_utils.JitScalarType.FLOAT
    else:
        scalar_type = _type_utils.JitScalarType(dtype)
    sizes_ = symbolic_helper._maybe_get_const(sizes, "is")
    if isinstance(sizes_, list) and len(sizes_) == 0:
        sizes = g.op("Constant", value_t=torch.tensor([]).to(torch.int64))
    return g.op(
        "ConstantOfShape",
        sizes,
        value_t=torch.tensor([0], dtype=scalar_type.dtype()),
    )


@_onnx_symbolic("aten::zeros_like")
@symbolic_helper.parse_args("v", "i", "v", "v", "v", "v")
@_beartype.beartype
def zeros_like(
    g: torchscript.GraphContext,
    input,
    dtype=None,
    layout=None,
    device=None,
    pin_memory=False,
    memory_format=None,
):
    shape = g.op("Shape", input)
    if dtype is None:
        scalar_type = _type_utils.JitScalarType.FLOAT
    else:
        scalar_type = _type_utils.JitScalarType(dtype)
    return g.op(
        "ConstantOfShape",
        shape,
        value_t=torch.tensor([0], dtype=scalar_type.dtype()),
    )


@_onnx_symbolic("aten::new_zeros")
@_beartype.beartype
def new_zeros(
    g: torchscript.GraphContext, self, sizes, dtype, layout, device, pin_memory=False
):
    self_dtype = symbolic_helper._try_get_scalar_type(self)
    if dtype is None and self_dtype is not None:
        dtype = _type_utils.JitScalarType.from_name(self_dtype)
    return zeros(g, sizes, dtype, layout, device, pin_memory)


@_onnx_symbolic("aten::ones")
@symbolic_helper.parse_args("v", "i", "v", "v", "v")
@_beartype.beartype
def ones(g: torchscript.GraphContext, sizes, dtype, layout, device, pin_memory=False):
    if dtype is None:
        scalar_type = _type_utils.JitScalarType.FLOAT
    else:
        scalar_type = _type_utils.JitScalarType(dtype)
    sizes_ = symbolic_helper._maybe_get_const(sizes, "is")
    if isinstance(sizes_, list) and len(sizes_) == 0:
        sizes = g.op("Constant", value_t=torch.tensor([]).to(torch.int64))
    return g.op(
        "ConstantOfShape",
        sizes,
        value_t=torch.tensor([1], dtype=scalar_type.dtype()),
    )


@_onnx_symbolic("aten::ones_like")
@symbolic_helper.parse_args("v", "i", "v", "v", "v", "v")
@_beartype.beartype
def ones_like(
    g: torchscript.GraphContext,
    input,
    dtype=None,
    layout=None,
    device=None,
    pin_memory=False,
    memory_format=None,
):
    shape = g.op("Shape", input)
    if dtype is None:
        scalar_type = _type_utils.JitScalarType.FLOAT
    else:
        scalar_type = _type_utils.JitScalarType(dtype)
    return g.op(
        "ConstantOfShape",
        shape,
        value_t=torch.tensor([1], dtype=scalar_type.dtype()),
    )


@_onnx_symbolic("aten::new_ones")
@_beartype.beartype
def new_ones(
    g: torchscript.GraphContext, self, sizes, dtype, layout, device, pin_memory=False
):
    self_dtype = symbolic_helper._try_get_scalar_type(self)
    if dtype is None and self_dtype is not None:
        dtype = self_dtype
        dtype = _type_utils.JitScalarType.from_name(dtype)
    return ones(g, sizes, dtype, layout, device, pin_memory)


@_onnx_symbolic("aten::full")
@_beartype.beartype
def full(
    g: torchscript.GraphContext, sizes, value, dtype, layout, device, pin_memory=False
):
    const_value = symbolic_helper._maybe_get_const(value, "t")
    if symbolic_helper._is_value(const_value):
        dtype = _type_utils.JitScalarType.FLOAT if dtype is None else dtype
        tmp = zeros(g, sizes, dtype, layout, device)
        return add(g, tmp, value, g.op("Constant", value_t=torch.tensor(1)))
    else:
        dtype = symbolic_helper._get_const(dtype, "i", "dtype")
        if dtype is None:
            scalar_type = _type_utils.JitScalarType.FLOAT
        else:
            scalar_type = _type_utils.JitScalarType(dtype)
        sizes_ = symbolic_helper._maybe_get_const(sizes, "is")
        if isinstance(sizes_, list) and len(sizes_) == 0:
            sizes = g.op("Constant", value_t=torch.tensor([]).to(torch.int64))
        return g.op(
            "ConstantOfShape",
            sizes,
            value_t=const_value.view(1).to(scalar_type.dtype()),
        )


@_onnx_symbolic("aten::full_like")
@_beartype.beartype
def full_like(
    g: torchscript.GraphContext,
    input,
    fill_value,
    dtype=None,
    layout=None,
    device=None,
    pin_memory=False,
    memory_format=None,
):
    fill_value = symbolic_helper._maybe_get_const(fill_value, "f")
    dtype = symbolic_helper._get_const(dtype, "i", "dtype")
    if dtype is None:
        scalar_type = _type_utils.JitScalarType.FLOAT
    else:
        scalar_type = _type_utils.JitScalarType(dtype)
    if symbolic_helper._is_value(fill_value):
        tmp = zeros_like(g, input, dtype, layout, device)
        fill_value = g.op("Cast", fill_value, to_i=scalar_type.onnx_type())
        return add(g, tmp, fill_value, g.op("Constant", value_t=torch.tensor(1)))
    else:
        shape = g.op("Shape", input)
        return g.op(
            "ConstantOfShape",
            shape,
            value_t=torch.tensor([fill_value], dtype=scalar_type.dtype()),
        )


@_onnx_symbolic("aten::new_full")
@_beartype.beartype
def new_full(
    g: torchscript.GraphContext,
    self,
    size,
    fill_value,
    dtype,
    layout,
    device,
    pin_memory=False,
):
    self_dtype = symbolic_helper._try_get_scalar_type(self)
    if dtype is None and self_dtype is not None:
        dtype = self_dtype
        dtype = _type_utils.JitScalarType.from_name(dtype)
    return full(g, size, fill_value, dtype, layout, device, pin_memory)


@_onnx_symbolic("aten::eye")
@_beartype.beartype
def eye(g: torchscript.GraphContext, *args):
    if len(args) == 5:
        # aten::eye(n, dtype, layout, device, pin_memory)
        n, dtype, layout, device, pin_memory = args
        dim_size = symbolic_helper._unsqueeze_helper(g, n, [0])
        shape = g.op("Concat", dim_size, dim_size, axis_i=0)
        tensor = zeros(g, shape, dtype, layout, device)
        return g.op("EyeLike", tensor)
    if len(args) == 6:
        # aten::eye(n, m, dtype, layout, device, pin_memory)
        n, m, dtype, layout, device, pin_memory = args
        shape = g.op(
            "Concat",
            symbolic_helper._unsqueeze_helper(g, n, [0]),
            symbolic_helper._unsqueeze_helper(g, m, [0]),
            axis_i=0,
        )
        tensor = zeros(g, shape, dtype, layout, device)
        return g.op("EyeLike", tensor)

    return symbolic_helper._unimplemented("aten::eye", f"with {len(args)} arguments")


@_onnx_symbolic("aten::slice")
@_beartype.beartype
def slice(g: torchscript.GraphContext, self, *args):
    if len(args) == 4:
        # aten::slice(Tensor self, int dim, int start, int end, int step) -> Tensor
        dim, start, end, step = args
        step = symbolic_helper._parse_arg(step, "i")
        if step != 1:
            raise errors.SymbolicValueError("step!=1 is currently not supported", self)
        is_start_none = start.node().kind() == "prim::Constant" and isinstance(
            start.type(), _C.NoneType
        )
        is_end_none = end.node().kind() == "prim::Constant" and isinstance(
            end.type(), _C.NoneType
        )
        is_start_onnx_const = start.node().kind() == "onnx::Constant"
        is_end_onnx_const = end.node().kind() == "onnx::Constant"
        if (
            ((not is_start_none) and (not is_start_onnx_const))
            or ((not is_end_none) and (not is_end_onnx_const))
            or dim.node().kind() != "onnx::Constant"
        ):
            if GLOBALS.operator_export_type == _C_onnx.OperatorExportTypes.ONNX:
                raise errors.SymbolicValueError(
                    "Unsupported: ONNX export of Slice with dynamic inputs. DynamicSlice "
                    "is a deprecated experimental op. Please use statically allocated "
                    "variables or export to a higher opset version.",
                    self,
                )
            else:
                start_unsqueezed = symbolic_helper._unsqueeze_helper(g, start, [0])
                end_unsqueezed = symbolic_helper._unsqueeze_helper(g, end, [0])
                dim_unsqueezed = symbolic_helper._unsqueeze_helper(g, dim, [0])
                return g.op(
                    "DynamicSlice",
                    self,
                    start_unsqueezed,
                    end_unsqueezed,
                    dim_unsqueezed,
                )
        else:
            start = 0 if is_start_none else symbolic_helper._parse_arg(start, "i")
            end = _INT64_MAX if is_end_none else symbolic_helper._parse_arg(end, "i")
            dim = symbolic_helper._parse_arg(dim, "i")
            return symbolic_helper._slice_helper(
                g, self, axes=[dim], starts=[start], ends=[end]
            )
    elif len(args) == 3:
        # aten::slice(t[] l, int start, int end, int step) -> t[]
        start, end, step = args
        dim = 0
        is_start_none = start.node().kind() == "prim::Constant" and isinstance(
            start.type(), _C.NoneType
        )
        is_end_none = end.node().kind() == "prim::Constant" and isinstance(
            end.type(), _C.NoneType
        )
        start = 0 if is_start_none else symbolic_helper._parse_arg(start, "i")
        end = _INT64_MAX if is_end_none else symbolic_helper._parse_arg(end, "i")
        return symbolic_helper._slice_helper(
            g, self, axes=[dim], starts=[start], ends=[end]
        )

    return symbolic_helper._unimplemented("aten::slice", f"with {len(args)} arguments")


@_onnx_symbolic("aten::hardtanh")
@symbolic_helper.quantized_args(True)
@symbolic_helper.parse_args("v", "f", "f")
@_beartype.beartype
<<<<<<< HEAD
def hardtanh(
    g: torchscript.GraphContext, self: _C.Value, min_val: float, max_val: float
):
=======
def hardtanh(g, self: _C.Value, min_val: float, max_val: float):
>>>>>>> 71679963
    return _op_with_optional_float_cast(
        g, "Clip", self, min_f=min_val, max_f=max_val, opset_before=12
    )


@_onnx_symbolic("aten::hardswish")
@symbolic_helper.quantized_args(True)
@symbolic_helper.parse_args("v")
@_beartype.beartype
def hardswish(g: torchscript.GraphContext, self):
    hs = hardsigmoid(g, self)
    return g.op("Mul", self, hs)


@_onnx_symbolic("aten::hardsigmoid")
# Fixed scale and zero_point, discovered from aten/src/ATen/native/quantized/cpu/qhardsigmoid.cpp
@symbolic_helper.quantized_args(True, scale=1.0 / 256.0, zero_point=0)
@symbolic_helper.parse_args("v")
@_beartype.beartype
def hardsigmoid(g: torchscript.GraphContext, self):
    # Set alpha_f to 1 / 6 to make op equivalent to PyTorch's definition of Hardsigmoid.
    # See https://pytorch.org/docs/stable/generated/torch.nn.Hardsigmoid.html
    return g.op("HardSigmoid", self, alpha_f=1 / 6)


@_onnx_symbolic("aten::tanhshrink")
@symbolic_helper.parse_args("v")
@_beartype.beartype
def tanhshrink(g: torchscript.GraphContext, self):
    return g.op("Sub", self, tanh(g, self))


@_onnx_symbolic("aten::hardshrink")
@symbolic_helper.parse_args("v", "f")
@_beartype.beartype
def hardshrink(g: torchscript.GraphContext, self, lambd):
    dtype = self.type().scalarType()
    if dtype is None:
        scalar_type = _type_utils.JitScalarType.FLOAT
    else:
        scalar_type = _type_utils.JitScalarType.from_name(dtype)
    lambd_op = g.op(
        "Constant",
        value_t=torch.tensor(lambd, dtype=scalar_type.dtype()),
    )
    cond = logical_or(g, gt(g, self, lambd_op), lt(g, self, neg(g, lambd_op)))
    return g.op(
        "Where",
        cond,
        self,
        g.op(
            "Constant",
            value_t=torch.tensor(0, dtype=scalar_type.dtype()),
        ),
    )


@_onnx_symbolic("aten::softshrink")
@symbolic_helper.parse_args("v", "f")
@_beartype.beartype
def softshrink(g: torchscript.GraphContext, self, lambd):
    dtype = self.type().scalarType()
    if dtype is None:
        scalar_type = _type_utils.JitScalarType.FLOAT
    else:
        scalar_type = _type_utils.JitScalarType.from_name(dtype)
    lambd_op = g.op(
        "Constant",
        value_t=torch.tensor(lambd, dtype=scalar_type.dtype()),
    )
    gt_cond = gt(g, self, lambd_op)
    gt_out = g.op(
        "Where",
        gt_cond,
        sub(g, self, lambd_op),
        g.op(
            "Constant",
            value_t=torch.tensor(0, dtype=scalar_type.dtype()),
        ),
    )
    lt_cond = lt(g, self, neg(g, lambd_op))
    lt_out = g.op(
        "Where",
        lt_cond,
        add(g, self, lambd_op),
        g.op(
            "Constant",
            value_t=torch.tensor(0, dtype=scalar_type.dtype()),
        ),
    )
    return add(g, gt_out, lt_out)


@_onnx_symbolic("aten::alias")
@_beartype.beartype
def alias(g: torchscript.GraphContext, self):
    return self


@_onnx_symbolic("aten::unsqueeze")
@symbolic_helper.parse_args("v", "i")
@_beartype.beartype
def unsqueeze(g: torchscript.GraphContext, self, dim):
    # Handle negative dim
    if dim < 0:
        rank = symbolic_helper._get_tensor_rank(self)
        if rank is not None:
            warnings.warn(
                "ONNX export unsqueeze with negative axis "
                + str(dim)
                + " might cause the onnx model to be incorrect. "
                + "Negative axis is not supported in ONNX. "
                + "Axis is converted to "
                + str(dim + rank + 1)
                + " based on input shape at export time. "
                + "Passing an tensor of different rank in execution will be incorrect."
            )
            dim = dim + rank + 1
        else:
            return symbolic_helper._unimplemented(
                "unsqueeze", "negative axis with unknown input rank", self
            )

    return symbolic_helper._unsqueeze_helper(g, self, axes_i=[dim])


@_onnx_symbolic("aten::sort")
# TODO(justinchuby): Support multiple quantized args in output
@symbolic_helper.parse_args("v", "i", "i", "none")
@_beartype.beartype
def sort(g: torchscript.GraphContext, self, dim, decending, out=None):
    if out is not None:
        symbolic_helper._unimplemented(
            "Sort", "Out parameter is not supported for sort", self
        )
    self_sizes = symbolic_helper._get_tensor_sizes(self)
    try:
        dim_size = self_sizes[dim]
    except Exception:
        # FIXME(justinchuby): Avoid catching Exception.
        # Catch a more specific exception instead.
        dim_size = None

    if dim_size is None:
        return symbolic_helper._unimplemented("Sort", "input size not accessible", self)

    return g.op("TopK", self, k_i=dim_size, axis_i=dim, outputs=2)


@_onnx_symbolic("aten::numel")
@_beartype.beartype
def numel(g: torchscript.GraphContext, self):
    shape = g.op("Shape", self)
    return g.op("ReduceProd", shape, keepdims_i=0)


@_onnx_symbolic("aten::topk")
# TODO(justinchuby): Support multiple quantized args in output
@symbolic_helper.parse_args("v", "i", "i", "i", "i", "none")
@_beartype.beartype
def topk(g: torchscript.GraphContext, self, k, dim, largest, sorted, out=None):
    if out is not None:
        symbolic_helper._unimplemented(
            "TopK", "Out parameter is not supported for topk", self
        )
    if not largest:
        symbolic_helper._unimplemented("TopK", "Ascending TopK is not supported", self)

    return g.op("TopK", self, k_i=k, axis_i=dim, outputs=2)


@_onnx_symbolic("aten::to")
@_beartype.beartype
def to(g: torchscript.GraphContext, self, *args):
    @_beartype.beartype
    def is_aten_to_device_only(args):
        if len(args) == 4:
            # aten::to(Tensor, Device, bool, bool, memory_format)
            return (
                args[0].node().kind() == "prim::device"
                or args[0].type().isSubtypeOf(_C.ListType.ofInts())
                or isinstance(args[0].type(), _C.DeviceObjType)
            )
        elif len(args) == 5:
            # aten::to(Tensor, Device, ScalarType, bool, bool, memory_format)
            # When dtype is None, this is a aten::to(device) call
            dtype = symbolic_helper._get_const(args[1], "i", "dtype")
            return dtype is None
        elif len(args) in (6, 7):
            # aten::to(Tensor, ScalarType, Layout, Device, bool, bool, memory_format) -> Tensor
            # aten::to(Tensor, ScalarType, Layout, Device, bool, bool, bool, memory_format) -> Tensor
            # When dtype is None, this is a aten::to(device) call
            dtype = symbolic_helper._get_const(args[0], "i", "dtype")
            return dtype is None
        return False

    # ONNX doesn't have a concept of a device, so we ignore device-only casts
    if is_aten_to_device_only(args):
        return self

    if len(args) == 4:
        # TestONNXRuntime::test_ones_bool shows args[0] of aten::to() can be onnx::Constant[value=<Tensor>]()
        # In this case, the constant value is a tensor not int,
        # so symbolic_helper._maybe_get_const(args[0], 'i') would not work.
        dtype = args[0]
        if (
            symbolic_helper._is_value(args[0])
            and args[0].node().kind() == "onnx::Constant"
        ):
            tval = symbolic_helper._node_get(args[0].node(), "value")
            if isinstance(tval, torch.Tensor):
                if len(tval.shape) == 0:
                    tval = tval.item()
                    dtype = int(tval)
                else:
                    dtype = tval

        if symbolic_helper._is_value(dtype) or isinstance(dtype, torch.Tensor):
            # aten::to(Tensor, Tensor, bool, bool, memory_format)
            dtype = args[0].type().scalarType()
            return g.op(
                "Cast",
                self,
                to_i=_type_utils.JitScalarType.from_name(dtype).onnx_type(),
            )
        else:
            # aten::to(Tensor, ScalarType, bool, bool, memory_format)
            # memory_format is ignored
            return g.op("Cast", self, to_i=_type_utils.JitScalarType(dtype).onnx_type())
    elif len(args) == 5:
        # aten::to(Tensor, Device, ScalarType, bool, bool, memory_format)
        dtype = symbolic_helper._get_const(args[1], "i", "dtype")
        # memory_format is ignored
        return g.op("Cast", self, to_i=_type_utils.JitScalarType(dtype).onnx_type())
    elif len(args) == 6:
        # aten::to(Tensor, ScalarType, Layout, Device, bool, bool, memory_format) -> Tensor
        dtype = symbolic_helper._get_const(args[0], "i", "dtype")
        # Layout, device and memory_format are ignored
        return g.op("Cast", self, to_i=_type_utils.JitScalarType(dtype).onnx_type())
    elif len(args) == 7:
        # aten::to(Tensor, ScalarType, Layout, Device, bool, bool, bool, memory_format) -> Tensor
        dtype = symbolic_helper._get_const(args[0], "i", "dtype")
        # Layout, device and memory_format are ignored
        return g.op("Cast", self, to_i=_type_utils.JitScalarType(dtype).onnx_type())

    return symbolic_helper._onnx_unsupported("Unknown aten::to signature", self)


@_onnx_symbolic("aten::repeat")
@_beartype.beartype
def repeat(g: torchscript.GraphContext, self, repeats):
    dtype = _type_utils.JitScalarType.INT64
    shape_ = ones_like(g, repeats, dtype)
    self = g.op("Expand", self, shape_)
    return g.op("Tile", self, repeats)


@_onnx_symbolic("aten::repeat_interleave")
@_beartype.beartype
def repeat_interleave(
    g: torchscript.GraphContext, self, repeats, dim=None, output_size=None
):
    input = self
    # if dim is None flatten
    # By default, use the flattened input array, and return a flat output array
    if symbolic_helper._is_none(dim):
        input = symbolic_helper._reshape_helper(
            g, self, g.op("Constant", value_t=torch.tensor([-1]))
        )
        dim = 0
    else:
        dim = symbolic_helper._maybe_get_scalar(dim)

    repeats_dim = symbolic_helper._get_tensor_rank(repeats)
    repeats_sizes = symbolic_helper._get_tensor_sizes(repeats)
    input_sizes = symbolic_helper._get_tensor_sizes(input)
    if repeats_dim is None:
        raise errors.SymbolicValueError(
            "Unsupported: ONNX export of repeat_interleave for unknown repeats rank.",
            input,
        )
    if repeats_sizes is None:
        raise errors.SymbolicValueError(
            "Unsupported: ONNX export of repeat_interleave for unknown repeats size.",
            input,
        )
    if input_sizes is None:
        raise errors.SymbolicValueError(
            "Unsupported: ONNX export of repeat_interleave for unknown input size.",
            input,
        )

    input_sizes_temp = input_sizes.copy()
    for idx, input_size in enumerate(input_sizes):
        if input_size is None:
            input_sizes[idx], input_sizes_temp[idx] = 0, -1

    # Cases where repeats is an int or single value tensor
    if repeats_dim == 0 or (repeats_dim == 1 and repeats_sizes[0] == 1):
        if not symbolic_helper._is_tensor(repeats):
            repeats = g.op("Constant", value_t=torch.LongTensor(repeats))
        if input_sizes[dim] == 0:
            return symbolic_helper._onnx_opset_unsupported_detailed(
                "repeat_interleave",
                9,
                13,
                "Unsupported along dimension with unknown input size",
                self,
            )
        else:
            reps = input_sizes[dim]
            repeats = expand(
                g, repeats, g.op("Constant", value_t=torch.tensor([reps])), None
            )

    # Cases where repeats is a 1 dim Tensor
    elif repeats_dim == 1:
        if input_sizes[dim] == 0:
            return symbolic_helper._onnx_opset_unsupported_detailed(
                "repeat_interleave",
                9,
                13,
                "Unsupported along dimension with unknown input size",
                self,
            )
        if repeats_sizes[0] is None:
            return symbolic_helper._onnx_opset_unsupported_detailed(
                "repeat_interleave",
                9,
                13,
                "Unsupported for cases with dynamic repeats",
                self,
            )
        assert (
            repeats_sizes[0] == input_sizes[dim]
        ), "repeats must have the same size as input along dim"
        reps = repeats_sizes[0]
    else:
        raise errors.SymbolicValueError("repeats must be 0-dim or 1-dim tensor", self)

    final_splits = list()
    r_splits = symbolic_helper._repeat_interleave_split_helper(g, repeats, reps, 0)
    i_splits = symbolic_helper._repeat_interleave_split_helper(g, input, reps, dim)
    input_sizes[dim], input_sizes_temp[dim] = -1, 1
    for idx, r_split in enumerate(r_splits):
        i_split = unsqueeze(g, i_splits[idx], dim + 1)
        r_concat = [
            g.op("Constant", value_t=torch.LongTensor(input_sizes_temp[: dim + 1])),
            r_split,
            g.op("Constant", value_t=torch.LongTensor(input_sizes_temp[dim + 1 :])),
        ]
        r_concat = g.op("Concat", *r_concat, axis_i=0)
        i_split = expand(g, i_split, r_concat, None)
        i_split = symbolic_helper._reshape_helper(
            g,
            i_split,
            g.op("Constant", value_t=torch.LongTensor(input_sizes)),
            allowzero=0,
        )
        final_splits.append(i_split)
    return g.op("Concat", *final_splits, axis_i=dim)


@_onnx_symbolic("aten::pixel_shuffle")
@symbolic_helper.parse_args("v", "i")
@_beartype.beartype
def pixel_shuffle(g: torchscript.GraphContext, self, upscale_factor):
    dims = symbolic_helper._get_tensor_sizes(self)
    if len(dims) != 4:
        return symbolic_helper._unimplemented(
            "pixel_shuffle", "only support 4d input", self
        )
    if any(i is None for i in dims[1:]):
        after_view = symbolic_helper._reshape_helper(
            g,
            symbolic_helper._unsqueeze_helper(g, self, [2, 3]),
            g.op(
                "Constant",
                value_t=torch.tensor([0, -1, upscale_factor, upscale_factor, 0, 0]),
            ),
            allowzero=0,
        )
        after_transpose = g.op("Transpose", after_view, perm_i=[0, 1, 4, 2, 5, 3])
        # For dynamic input shapes, two reshapes are performed
        reshape_h = symbolic_helper._reshape_helper(
            g,
            after_transpose,
            g.op("Constant", value_t=torch.tensor([0, 0, -1, 1, 0, 0])),
            allowzero=0,
        )
        reshape_w = symbolic_helper._reshape_helper(
            g,
            reshape_h,
            g.op("Constant", value_t=torch.tensor([0, 0, 0, 0, -1, 1])),
            allowzero=0,
        )
        return symbolic_helper._squeeze_helper(g, reshape_w, [3, 5])
    else:
        output_channel = dims[1] // upscale_factor // upscale_factor
        after_view = symbolic_helper._reshape_helper(
            g,
            self,
            g.op(
                "Constant",
                value_t=torch.tensor(
                    [
                        -1,
                        output_channel,
                        upscale_factor,
                        upscale_factor,
                        dims[2],
                        dims[3],
                    ]
                ),
            ),
            allowzero=0,
        )
        after_transpose = g.op("Transpose", after_view, perm_i=[0, 1, 4, 2, 5, 3])
        return symbolic_helper._reshape_helper(
            g,
            after_transpose,
            g.op(
                "Constant",
                value_t=torch.tensor(
                    [
                        -1,
                        output_channel,
                        dims[2] * upscale_factor,
                        dims[3] * upscale_factor,
                    ]
                ),
            ),
            allowzero=0,
        )


@_onnx_symbolic("aten::pixel_unshuffle")
@symbolic_helper.parse_args("v", "i")
@_beartype.beartype
def pixel_unshuffle(g: torchscript.GraphContext, self, downscale_factor):
    dims = symbolic_helper._get_tensor_sizes(self)
    if len(dims) != 4:
        return symbolic_helper._unimplemented(
            "pixel_shuffle", "only support 4d input", self
        )
    if any(i is None for i in dims[1:]):
        # For dynamic input shapes, two reshapes are performed
        reshape_h = symbolic_helper._reshape_helper(
            g,
            symbolic_helper._unsqueeze_helper(g, self, [3]),
            g.op("Constant", value_t=torch.tensor([0, 0, -1, downscale_factor, 0])),
            allowzero=0,
        )
        reshape_w = symbolic_helper._reshape_helper(
            g,
            reshape_h,
            g.op("Constant", value_t=torch.tensor([0, 0, 0, 0, -1, downscale_factor])),
            allowzero=0,
        )
        after_transpose = g.op("Transpose", reshape_w, perm_i=[0, 1, 3, 5, 2, 4])
        final_reshape = symbolic_helper._reshape_helper(
            g,
            after_transpose,
            g.op("Constant", value_t=torch.tensor([0, -1, 1, 1, 0, 0])),
            allowzero=0,
        )
        return symbolic_helper._squeeze_helper(g, final_reshape, [2, 3])
    else:
        output_channel = dims[1] * downscale_factor * downscale_factor
        after_view = symbolic_helper._reshape_helper(
            g,
            self,
            g.op(
                "Constant",
                value_t=torch.tensor(
                    [
                        -1,
                        dims[1],
                        dims[2] // downscale_factor,
                        downscale_factor,
                        dims[3] // downscale_factor,
                        downscale_factor,
                    ]
                ),
            ),
            allowzero=0,
        )
        after_transpose = g.op("Transpose", after_view, perm_i=[0, 1, 3, 5, 2, 4])
        return symbolic_helper._reshape_helper(
            g,
            after_transpose,
            g.op(
                "Constant",
                value_t=torch.tensor(
                    [
                        -1,
                        output_channel,
                        dims[2] // downscale_factor,
                        dims[3] // downscale_factor,
                    ]
                ),
            ),
            allowzero=0,
        )


@_beartype.beartype
def _generic_rnn(
    g: torchscript.GraphContext,
    variant,
    input,
    initial_states,
    all_weights,
    has_biases,
    num_layers,
    dropout,
    train,
    bidirectional,
    batch_first=None,
    batch_sizes=None,
):

    warnings.warn(
        "Exporting a model to ONNX with a batch_size other than 1, "
        + "with a variable length with "
        + variant
        + " can cause an error "
        + "when running the ONNX model with a different batch size. "
        + "Make sure to save the model with a batch size of 1, "
        + "or define the initial states (h0/c0) as inputs of the model. "
    )

    onnxActivations = [
        "Relu",
        "Tanh",
        "Sigmoid",
        "Affine",
        "LeakyRelu",
        "ThresholdedRelu",
        "ScaledTanh",
        "HardSigmoid",
        "Elu",
        "Softsign",
        "Softplus",
    ]
    variantToOnnxActivationMap = dict(
        zip([act_fun.lower() for act_fun in onnxActivations], onnxActivations)
    )
    weights_per_layer = 4 if has_biases else 2
    # this means that projections are used inside LSTM, so need to tell user that it's not supported
    if variant == "LSTM" and len(all_weights) != num_layers * weights_per_layer * (
        1 + bidirectional
    ):
        return symbolic_helper._unimplemented("LSTM", "LSTMs with projections", input)
    assert len(all_weights) == num_layers * weights_per_layer * (1 + bidirectional)
    layer_weights = [
        all_weights[i : i + weights_per_layer]
        for i in range(0, len(all_weights), weights_per_layer)
    ]
    if batch_first:
        # batch, seq, feat -> seq, batch, feat
        input = g.op("Transpose", input, perm_i=[1, 0, 2])
    if dropout and train:
        return symbolic_helper._unimplemented(
            "RNN/GRU/LSTM", "dropout in training mode", input
        )

    if variant.startswith("RNN"):
        nonlinearity = variantToOnnxActivationMap[variant[4:].lower()]
        variant = "RNN"

    w_hh = all_weights[1]
    hidden_size = symbolic_helper._get_tensor_dim_size(w_hh, 1)
    if hidden_size is None:
        return symbolic_helper._unimplemented(
            "RNN/GRU/LSTM", "unknown hidden size", input
        )

    unidirectional = not bidirectional

    prev_output = input

    h_outs = []
    if variant == "RNN" or variant == "GRU":
        h0 = initial_states
    elif variant == "LSTM":
        h0, c0 = initial_states
        c_outs = []

    sequence_lens = unused(g) if batch_sizes is None else batch_sizes

    if variant == "GRU":
        # pytorch is reset, input, hidden
        # onnx is    input, reset, hidden
        reform_permutation = [(1, 2), (0, 1), (2, 3)]
    elif variant == "LSTM":
        # pytorch is input, forget, cell, output.
        # onnx is    input, output, forget, cell.
        reform_permutation = [(0, 1), (3, 4), (1, 3)]

    @_beartype.beartype
    def reform_weights(g, w, n, intervals):
        slices = [
            symbolic_helper._slice_helper(g, w, axes=[0], starts=[x * n], ends=[y * n])
            for x, y in intervals
        ]
        return g.op("Concat", *slices, axis_i=0)

    @_beartype.beartype
    def transform_weights_no_bias(layer_index):
        weights = layer_weights[layer_index]
        if variant == "RNN":
            weight_ih, weight_hh = weights
        elif variant == "GRU" or variant == "LSTM":
            weight_ih, weight_hh = (
                reform_weights(g, w, hidden_size, reform_permutation) for w in weights
            )
        return tuple(
            symbolic_helper._unsqueeze_helper(g, x, [0]) for x in (weight_ih, weight_hh)
        )

    @_beartype.beartype
    def transform_weights(layer_index):
        weights = layer_weights[layer_index]
        if variant == "RNN":
            weight_ih, weight_hh, bias_ih, bias_hh = weights
        elif variant == "GRU" or variant == "LSTM":
            weight_ih, weight_hh, bias_ih, bias_hh = (
                reform_weights(g, w, hidden_size, reform_permutation) for w in weights
            )
        bias_concat = g.op("Concat", bias_ih, bias_hh, axis_i=0)
        return tuple(
            symbolic_helper._unsqueeze_helper(g, x, [0])
            for x in (weight_ih, weight_hh, bias_concat)
        )

    @_beartype.beartype
    def retrieve_state(x, start, end):
        return (
            x
            if num_layers == 1
            else symbolic_helper._slice_helper(
                g, x, axes=[0], starts=[start], ends=[end]
            )
        )

    for i in range(num_layers):
        if unidirectional:
            if weights_per_layer == 4:
                weight_ih, weight_hh, bias_concat = transform_weights(i)
            else:
                weight_ih, weight_hh = transform_weights_no_bias(i)
                bias_concat = unused(g)

            state_indices = i, i + 1
        else:
            if weights_per_layer == 4:
                weight_ih_f, weight_hh_f, bias_f = transform_weights(2 * i)
                weight_ih_b, weight_hh_b, bias_b = transform_weights(2 * i + 1)
                bias_concat = g.op("Concat", bias_f, bias_b, axis_i=0)
            else:
                weight_ih_f, weight_hh_f = transform_weights_no_bias(2 * i)
                weight_ih_b, weight_hh_b = transform_weights_no_bias(2 * i + 1)
                bias_concat = unused(g)

            weight_ih = g.op("Concat", weight_ih_f, weight_ih_b, axis_i=0)
            weight_hh = g.op("Concat", weight_hh_f, weight_hh_b, axis_i=0)

            state_indices = 2 * i, 2 * i + 2

        inputs = [prev_output, weight_ih, weight_hh, bias_concat, sequence_lens]

        inputs.append(retrieve_state(h0, *state_indices))
        if variant == "LSTM":
            inputs.append(retrieve_state(c0, *state_indices))

        extra_kwargs = {} if unidirectional else {"direction_s": "bidirectional"}
        if variant == "RNN":
            if bidirectional:
                activation = [nonlinearity, nonlinearity]
            else:
                activation = [nonlinearity]

            prev_output, h_out = g.op(
                "RNN",
                *inputs,
                outputs=2,
                hidden_size_i=hidden_size,
                activations_s=activation,
                **extra_kwargs,
            )
        elif variant == "GRU":
            prev_output, h_out = g.op(
                "GRU",
                *inputs,
                outputs=2,
                hidden_size_i=hidden_size,
                linear_before_reset_i=1,
                **extra_kwargs,
            )
        elif variant == "LSTM":
            prev_output, h_out, c_out = g.op(
                "LSTM", *inputs, outputs=3, hidden_size_i=hidden_size, **extra_kwargs
            )

        if bidirectional:
            # The ONNX RNN/GRU/LSTM produce an output of dimensions
            #   seq_len, num_directions, batch, hidden_size
            # We have to convert to match pytorch's expected
            #   seq_len, batch, num_directions * hidden_size
            # by first moving num_directions before hidden_size with
            # Transpose, and then combining it with hidden_size
            # with Reshape.
            prev_output = g.op("Transpose", prev_output, perm_i=[0, 2, 1, 3])
            prev_output = symbolic_helper._reshape_helper(
                g,
                prev_output,
                g.op("Constant", value_t=torch.LongTensor([0, 0, -1])),
                allowzero=0,
            )
        else:
            prev_output = symbolic_helper._squeeze_helper(g, prev_output, [1])

        h_outs.append(h_out)
        if variant == "LSTM":
            c_outs.append(c_out)
    if batch_first:
        # seq, batch, num_directions * hidden_size -> batch, seq, num_directions * hidden_size
        prev_output = g.op("Transpose", prev_output, perm_i=[1, 0, 2])
    h_outs = h_out if num_layers == 1 else g.op("Concat", *h_outs, axis_i=0)
    if variant == "RNN" or variant == "GRU":
        return prev_output, h_outs
    elif variant == "LSTM":
        c_outs = c_out if num_layers == 1 else g.op("Concat", *c_outs, axis_i=0)
        return prev_output, h_outs, c_outs


@symbolic_helper.parse_args("v", "v", "v", "i", "i", "f", "i", "i", "i")
@_beartype.beartype
def _lstm_full(
    g: torchscript.GraphContext,
    input,
    hidden_v,
    weight_v,
    has_biases,
    num_layers,
    dropout,
    train,
    bidirectional,
    batch_first,
):
    hidden, weight = symbolic_helper._unpack_list(
        hidden_v
    ), symbolic_helper._unpack_list(weight_v)
    return _generic_rnn(
        g,
        "LSTM",
        input,
        hidden,
        weight,
        has_biases,
        num_layers,
        dropout,
        train,
        bidirectional,
        batch_first,
    )


@symbolic_helper.parse_args("v", "v", "v", "v", "i", "i", "f", "i", "i")
@_beartype.beartype
def _lstm_packed(
    g: torchscript.GraphContext,
    input,
    batch_sizes,
    hidden_v,
    weight_v,
    has_biases,
    num_layers,
    dropout,
    train,
    bidirectional,
):
    hidden, weight = symbolic_helper._unpack_list(
        hidden_v
    ), symbolic_helper._unpack_list(weight_v)
    return _generic_rnn(
        g,
        "LSTM",
        input,
        hidden,
        weight,
        has_biases,
        num_layers,
        dropout,
        train,
        bidirectional,
        batch_sizes=batch_sizes,
    )


@_onnx_symbolic("aten::lstm")
@_beartype.beartype
def lstm(g: torchscript.GraphContext, *args):
    if symbolic_helper._is_tensor_list(args[3]):
        return _lstm_packed(g, *args)
    else:
        return _lstm_full(g, *args)


@_onnx_symbolic("aten::lstm_cell")
@_beartype.beartype
def lstm_cell(g: torchscript.GraphContext, self, hidden, w_ih, w_hh, b_ih, b_hh):
    input = symbolic_helper._unsqueeze_helper(g, self, [0])
    hidden = symbolic_helper._unpack_list(hidden)
    hidden = [symbolic_helper._unsqueeze_helper(g, x, [0]) for x in hidden]
    weight = (
        (w_ih, w_hh, b_ih, b_hh) if symbolic_helper._is_tensor(b_ih) else (w_ih, w_hh)
    )
    has_biases = True if symbolic_helper._is_tensor(b_ih) else False
    _, h_outs, c_outs = _generic_rnn(
        g,
        "LSTM",
        input,
        hidden,
        weight,
        has_biases,
        num_layers=1,
        dropout=0,
        train=0,
        bidirectional=False,
        batch_first=False,
    )
    return symbolic_helper._squeeze_helper(
        g, h_outs, [0]
    ), symbolic_helper._squeeze_helper(g, c_outs, [0])


@_onnx_symbolic("aten::gru", decorate=[_apply_params("GRU"), _export("gru")])
@_onnx_symbolic(
    "aten::rnn_tanh", decorate=[_apply_params("RNN_TANH"), _export("rnn_tanh")]
)
@_onnx_symbolic(
    "aten::rnn_relu", decorate=[_apply_params("RNN_RELU"), _export("rnn_relu")]
)
def _one_hidden_rnn(kind: str):
    @symbolic_helper.parse_args("v", "v", "v", "i", "i", "f", "i", "i", "i")
    @_beartype.beartype
    def _rnn_full(
        g,
        input,
        hidden,
        weight_v,
        has_biases,
        num_layers,
        dropout,
        train,
        bidirectional,
        batch_first,
    ):
        weight = symbolic_helper._unpack_list(weight_v)
        return _generic_rnn(
            g,
            kind,
            input,
            hidden,
            weight,
            has_biases,
            num_layers,
            dropout,
            train,
            bidirectional,
            batch_first,
        )

    @symbolic_helper.parse_args("v", "v", "v", "v", "i", "i", "f", "i", "i")
    def _rnn_packed(
        g,
        input,
        batch_sizes,
        hidden,
        weight_v,
        has_biases,
        num_layers,
        dropout,
        train,
        bidirectional,
    ):
        weight = symbolic_helper._unpack_list(weight_v)
        return _generic_rnn(
            g,
            kind,
            input,
            hidden,
            weight,
            has_biases,
            num_layers,
            dropout,
            train,
            bidirectional,
            batch_sizes=batch_sizes,
        )

    def symbolic(g, *args):
        if symbolic_helper._is_tensor_list(args[3]):
            return _rnn_packed(g, *args)
        else:
            return _rnn_full(g, *args)

    return symbolic


@_onnx_symbolic("aten::_dim_arange")
@symbolic_helper.parse_args("v", "i")
@_beartype.beartype
def _dim_arange(g: torchscript.GraphContext, like, dim):
    like_shape = g.op("Shape", like)
    stop = g.op(
        "Gather", like_shape, g.op("Constant", value_t=torch.tensor(dim)), axis_i=0
    )
    if symbolic_helper.is_caffe2_aten_fallback():
        return g.op("_caffe2::Range", stop)
    else:
        # aten::arange(Scalar end, ScalarType dtype, Layout, Device, bool pin_memory)
        return arange(g, stop, 4, None, None, None)


@_onnx_symbolic("aten::detach")
@_beartype.beartype
def detach(g: torchscript.GraphContext, input):
    # Erase aten::detach nodes because ONNX is inference only
    return input


@_onnx_symbolic("aten::contiguous")
@symbolic_helper.parse_args("v", "i")
@_beartype.beartype
def contiguous(g: torchscript.GraphContext, input, memory_format):
    if memory_format > 2:  # allower values are any, preserve and contiguous_format
        raise errors.SymbolicValueError(
            "onnx memory_format support is not implemented", input
        )
    return input


@_onnx_symbolic("aten::_pack_padded_sequence")
@symbolic_helper.parse_args("v", "v", "i")
@_beartype.beartype
def _pack_padded_sequence(g: torchscript.GraphContext, input, lengths, batch_first):
    # Currently there is no PackPadded operator in ONNX. We rely on an
    # optimization pass to remove this later. It is an error if all
    # PackPadded operators cannot be optimized out.
    if batch_first:
        input = g.op("Transpose", input, perm_i=[1, 0, 2])
    if not lengths.type().isSubtypeOf(torch._C.TensorType.get()):
        raise errors.SymbolicValueError(
            "'lengths' must be a Tensor for ONNX export", input
        )
    # We know it's a TensorType so this check is now safe.
    # It's really only necessary because those operators expand to something that
    # only works with int32 types in Caffe2...
    if lengths.type().scalarType() != "Int":
        lengths = _cast_Int(g, lengths, False)  # type: ignore[name-defined]
    return g.op("prim::PackPadded", input, lengths, outputs=2)


@_onnx_symbolic("aten::_pad_packed_sequence")
@symbolic_helper.parse_args("v", "v", "i", "t", "v")
@_beartype.beartype
def _pad_packed_sequence(
    g: torchscript.GraphContext,
    data,
    batch_sizes,
    batch_first,
    padding_value,
    total_length,
):
    # Ignore total_length as it is not supported in _symbolic_pad_packed_sequence
    # It is only useful/used when training using data_parallel model, so
    # It shouldn't be relevant for ONNX anyway
    data, lengths = g.op("prim::PadPacked", data, batch_sizes, outputs=2)
    if batch_first:
        data = g.op("Transpose", data, perm_i=[1, 0, 2])
    return data, lengths


@_onnx_symbolic("aten::randn")
@_beartype.beartype
def randn(g: torchscript.GraphContext, shapes, dtype, *options):
    dtype = symbolic_helper._get_const(dtype, "i", "dtype")
    if dtype is None:
        scalar_type = _type_utils.JitScalarType.FLOAT
    else:
        scalar_type = _type_utils.JitScalarType(dtype)
    shape = symbolic_helper._maybe_get_const(shapes, "is")
    if symbolic_helper._is_value(shape):
        shape_const = g.op(
            "ConstantOfShape",
            shapes,
            value_t=torch.tensor([0], dtype=torch.float),
        )
        return g.op(
            "RandomNormalLike",
            shape_const,
            dtype_i=scalar_type.onnx_type(),
        )
    return g.op(
        "RandomNormal",
        shape_i=shape,
        dtype_i=scalar_type.onnx_type(),
    )


@_onnx_symbolic("aten::rand")
@_beartype.beartype
def rand(g: torchscript.GraphContext, shapes, dtype, *options):
    dtype = symbolic_helper._get_const(dtype, "i", "dtype")
    if dtype is None:
        scalar_type = _type_utils.JitScalarType.FLOAT
    else:
        scalar_type = _type_utils.JitScalarType(dtype)
    shape = symbolic_helper._maybe_get_const(shapes, "is")
    if symbolic_helper._is_value(shape):
        shape_const = g.op(
            "ConstantOfShape",
            shapes,
            value_t=torch.tensor([0], dtype=torch.float),
        )
        return g.op(
            "RandomUniformLike",
            shape_const,
            dtype_i=scalar_type.onnx_type(),
        )
    return g.op(
        "RandomUniform",
        shape_i=shape,
        dtype_i=scalar_type.onnx_type(),
    )


@_onnx_symbolic("aten::randn_like")
@_beartype.beartype
def randn_like(
    g: torchscript.GraphContext,
    self,
    dtype,
    layout=None,
    device=None,
    pin_memory=False,
    memory_format=None,
):
    dtype = symbolic_helper._get_const(dtype, "i", "dtype")
    if dtype is None:
        scalar_type = _type_utils.JitScalarType.FLOAT
    else:
        scalar_type = _type_utils.JitScalarType(dtype)
    return g.op("RandomNormalLike", self, dtype_i=scalar_type.onnx_type())


@_onnx_symbolic("aten::rand_like")
@_beartype.beartype
def rand_like(
    g: torchscript.GraphContext,
    self,
    dtype,
    layout=None,
    device=None,
    pin_memory=False,
    memory_format=None,
):
    dtype = symbolic_helper._get_const(dtype, "i", "dtype")
    if dtype is None:
        dtype = _type_utils.JitScalarType.FLOAT
    return g.op(
        "RandomUniformLike", self, dtype_i=_type_utils.JitScalarType(dtype).onnx_type()
    )


@_onnx_symbolic("aten::rrelu")
@symbolic_helper.parse_args("v", "f", "f", "i", "none")
@_beartype.beartype
def rrelu(g: torchscript.GraphContext, input, lower, upper, training, generator):
    if not training:
        slope = (upper + lower) / 2.0
        return g.op("LeakyRelu", input, alpha_f=slope)
    p = g.op("RandomUniformLike", input, high_f=upper, low_f=lower)
    return g.op("PRelu", input, p)


@_onnx_symbolic("aten::bernoulli")
@_beartype.beartype
def bernoulli(g: torchscript.GraphContext, input, generator=None, out=None):
    if out is not None:
        symbolic_helper._unimplemented(
            "Bernoulli", "out parameter is not supported for bernoulli", input
        )
    if generator is not None and not symbolic_helper._is_none(generator):
        symbolic_helper._unimplemented(
            "Bernoulli", "generator is not supported for bernoulli", input
        )

    dtype = symbolic_helper._try_get_scalar_type(input)
    if dtype is None:
        return symbolic_helper._unimplemented(
            "Bernoulli", "input dtype not accessible", input
        )
    p = g.op(
        "RandomUniformLike",
        input,
        high_f=1.0,
        low_f=0.0,
        dtype_i=_type_utils.JitScalarType.from_name(dtype).onnx_type(),
    )
    output = g.op("Less", p, input)
    return g.op(
        "Cast", output, to_i=_type_utils.JitScalarType.from_name(dtype).onnx_type()
    )


@_onnx_symbolic("aten::log_sigmoid")
@symbolic_helper.parse_args("v")
@_beartype.beartype
def log_sigmoid(g: torchscript.GraphContext, input):
    p = g.op("Sigmoid", input)
    return g.op("Log", p)


@_onnx_symbolic("aten::erf")
@symbolic_helper.parse_args("v")
@_beartype.beartype
def erf(g: torchscript.GraphContext, input):
    return g.op("Erf", input)


@_onnx_symbolic("aten::flatten")
@symbolic_helper.quantized_args(True, False, False)
@symbolic_helper.parse_args("v", "i", "i")
@_beartype.beartype
def flatten(g: torchscript.GraphContext, input, start_dim, end_dim):
    dim = symbolic_helper._get_tensor_rank(input)
    if dim is None:
        return symbolic_helper._unimplemented(
            "dim",
            "ONNX and PyTorch use different strategies to split the input. "
            "Input rank must be known at export time.",
            input,
        )

    # TODO: remove this as onnx opset 11 spec allows negative axes
    if end_dim < 0:
        end_dim = dim + end_dim
    # use ONNX's Flatten operator for cases where the output shape is 2D
    if start_dim == 1 and end_dim == dim - 1:
        return g.op("Flatten", input, axis_i=start_dim)
    if start_dim == 0 and end_dim == dim - 2:
        return g.op("Flatten", input, axis_i=end_dim + 1)

    return symbolic_helper._flatten_helper(g, input, start_dim, end_dim, dim)


@_onnx_symbolic("aten::nonzero")
@symbolic_helper.parse_args("v")
@_beartype.beartype
def nonzero(g: torchscript.GraphContext, input):
    """Emitted from `torch.nonzero(x, as_tuple=False)`"""
    return t(g, g.op("NonZero", input))


@_onnx_symbolic("aten::nonzero_numpy")
# Emitted from `torch.nonzero(x, as_tuple=True)`
@_beartype.beartype
def nonzero_numpy(g: torchscript.GraphContext, input, _outputs=None):
    return unbind(g, nonzero(g, input), 1, _outputs=_outputs)


@_onnx_symbolic("aten::isnan")
@symbolic_helper.parse_args("v")
@_beartype.beartype
def isnan(g: torchscript.GraphContext, input):
    output = g.op("IsNaN", input)
    return output


@_onnx_symbolic("aten::any")
@_beartype.beartype
def _any(g: torchscript.GraphContext, *args):
    # aten::any(Tensor self)
    if len(args) == 1:
        input = args[0]
        dim, keepdim = None, 0
    # aten::any(Tensor self, int dim, bool keepdim)
    else:
        input, dim, keepdim = args
        dim = [symbolic_helper._parse_arg(dim, "i")]
        keepdim = symbolic_helper._parse_arg(keepdim, "i")
    input = _cast_Long(g, input, False)  # type: ignore[name-defined]
    input_sum = symbolic_helper._reducesum_helper(
        g, input, axes_i=dim, keepdims_i=keepdim
    )
    return gt(g, input_sum, g.op("Constant", value_t=torch.tensor(0, dtype=torch.long)))


@_onnx_symbolic("aten::all")
@_beartype.beartype
def _all(g: torchscript.GraphContext, *args):
    input = g.op("Not", args[0])
    # aten::all(Tensor self)
    if len(args) == 1:
        return g.op("Not", _any(g, input))
    # aten::all(Tensor self, int dim, bool keepdim)
    else:
        return g.op("Not", _any(g, input, args[1], args[2]))


@_onnx_symbolic("aten::narrow")
@symbolic_helper.parse_args("v", "i", "i", "i")
@_beartype.beartype
def narrow(g: torchscript.GraphContext, input, dim, start, length):
    return symbolic_helper._slice_helper(
        g, input, axes=[dim], starts=[start], ends=[start + length]
    )


@_onnx_symbolic("aten::argmax")
@symbolic_helper.parse_args("v", "v", "b")
@_beartype.beartype
def argmax(
    g: torchscript.GraphContext,
    input: torch._C.Value,
    dim: torch._C.Value,
    keepdim: bool,
):
    return symbolic_helper._argmin_argmax_helper(g, input, dim, keepdim, "ArgMax")


@_onnx_symbolic("aten::argmin")
@symbolic_helper.parse_args("v", "v", "b")
@_beartype.beartype
def argmin(
    g: torchscript.GraphContext,
    input: torch._C.Value,
    dim: torch._C.Value,
    keepdim: bool,
):
    return symbolic_helper._argmin_argmax_helper(g, input, dim, keepdim, "ArgMin")


@_onnx_symbolic("aten::scatter")
@symbolic_helper.parse_args("v", "i", "v", "v")
@_beartype.beartype
def scatter(g: torchscript.GraphContext, self, dim, index, src):
    src_type = src.type().scalarType()
    src = symbolic_helper._maybe_get_scalar(src)
    if symbolic_helper._is_value(src):
        return g.op("Scatter", self, index, src, axis_i=dim)
    else:
        # Check if scalar "src" has same type as self (PyTorch allows different
        # type for scalar src (but not when src is tensor)). If not, insert Cast node.
        if self.type().scalarType() != src_type:
            src = g.op(
                "Cast",
                src,
                to_i=_type_utils.JitScalarType.from_name(
                    self.type().scalarType()
                ).onnx_type(),
            )
        return g.op("Scatter", self, index, expand_as(g, src, index), axis_i=dim)


@_onnx_symbolic("aten::scatter_add")
@symbolic_helper.parse_args("v", "i", "v", "v")
@_beartype.beartype
def scatter_add(g: torchscript.GraphContext, self, dim, index, src):
    scalar_name = symbolic_helper._try_get_scalar_type(self)
    if scalar_name is None:
        return symbolic_helper._unimplemented(
            "scatter_add", "input dtype not accessible", self
        )
    scalar_type = _type_utils.JitScalarType.from_name(scalar_name)
    sizes = symbolic_helper._get_tensor_sizes(self, allow_nonstatic=False)
    if sizes:
        to_add = g.op("Constant", value_t=torch.zeros(sizes, dtype=scalar_type.dtype()))
    else:
        to_add = zeros_like(g, self, scalar_type)
    to_add = symbolic_helper._scatter_helper(g, to_add, dim, index, src)
    return add(g, self, to_add)


@_onnx_symbolic("aten::log2")
@_beartype.beartype
def log2(g: torchscript.GraphContext, self):
    _ln2 = 0.693147180559945309
    return g.op("Div", log(g, self), g.op("Constant", value_t=torch.tensor(_ln2)))


@_onnx_symbolic("aten::is_floating_point")
@_beartype.beartype
def is_floating_point(g: torchscript.GraphContext, self):
    if symbolic_helper._is_fp(self):
        return g.op("Constant", value_t=torch.BoolTensor([1]))
    return g.op("Constant", value_t=torch.BoolTensor([0]))


@_onnx_symbolic("aten::__is_")
@_beartype.beartype
def __is_(g: torchscript.GraphContext, self, other):
    if symbolic_helper._is_none(other):
        if symbolic_helper._is_none(self):
            return g.op("Constant", value_t=torch.BoolTensor([1]))
        return g.op("Constant", value_t=torch.BoolTensor([0]))
    return eq(g, self, other)


@_onnx_symbolic("aten::__isnot_")
@wrap_logical_op_with_negation
@_beartype.beartype
def __isnot_(g: torchscript.GraphContext, self, other):
    return __is_(g, self, other)


@_onnx_symbolic("aten::one_hot")
@_beartype.beartype
def one_hot(g: torchscript.GraphContext, self, num_classes):
    values = g.op("Constant", value_t=torch.LongTensor([0, 1]))
    # onnxruntime supports limited type combinations for OneHot.
    if num_classes.type().scalarType() in {"Byte", "Char", "Int", "Short"}:
        num_classes = g.op("Cast", num_classes, to_i=_C_onnx.TensorProtoDataType.INT64)
    return g.op("OneHot", self, num_classes, values, axis_i=-1)


@_onnx_symbolic("aten::gather")
@symbolic_helper.parse_args("v", "i", "v", "v")
@_beartype.beartype
def gather(g: torchscript.GraphContext, self, dim, index, sparse_grad=False):
    if symbolic_helper._maybe_get_const(sparse_grad, "i"):
        return symbolic_helper._unimplemented("gather", "sparse_grad == True", self)
    # NOTE: This workaround is needed since GatherElement is only supported
    #       since opset 11, and Gather in ONNX is not the same as torch.gather.
    dtype = self.type().scalarType()
    values = g.op("Constant", value_t=torch.LongTensor([0, 1]))
    depth = size(g, self, g.op("Constant", value_t=torch.LongTensor([dim])))
    index = g.op(
        "Cast",
        g.op("OneHot", index, depth, values, axis_i=dim),
        to_i=_type_utils.JitScalarType.from_name(dtype).onnx_type(),
    )
    mul = g.op("Mul", symbolic_helper._unsqueeze_helper(g, self, [dim + 1]), index)
    return symbolic_helper._reducesum_helper(g, mul, axes_i=[dim], keepdims_i=0)


@symbolic_helper.parse_args("v", "is", "i", "i")
@_beartype.beartype
def _var_mean(g: torchscript.GraphContext, input, dim, correction, keepdim):
    if dim is None:
        mean = g.op("ReduceMean", input, keepdims_i=0)
        t_mean = mean
        num_elements = numel(g, input)
    else:
        mean = g.op("ReduceMean", input, axes_i=dim, keepdims_i=keepdim)
        t_mean = g.op("ReduceMean", input, axes_i=dim, keepdims_i=1)
        redudced_dims = g.op("Shape", input)
        # dim could contain one or multiple dimensions
        redudced_dims = g.op(
            "Gather",
            redudced_dims,
            g.op("Constant", value_t=torch.tensor(dim)),
            axis_i=0,
        )
        num_elements = g.op("ReduceProd", redudced_dims, keepdims_i=0)
    sub_v = g.op("Sub", input, t_mean)
    sqr_sub = g.op("Mul", sub_v, sub_v)
    keepdim_mean = 0 if dim is None else keepdim
    var = g.op("ReduceMean", sqr_sub, axes_i=dim, keepdims_i=keepdim_mean)
    # Correct bias in calculating variance, by dividing it over (N - correction) instead on N
    if correction is None:
        correction = 1
    if correction != 0:
        num_elements = g.op(
            "Cast", num_elements, to_i=_C_onnx.TensorProtoDataType.FLOAT
        )
        one = g.op("Constant", value_t=torch.tensor(correction, dtype=torch.float))
        mul = g.op("Mul", var, num_elements)
        var = g.op("Div", mul, g.op("Sub", num_elements, one))
    return var, mean


@_onnx_symbolic("aten::std")
@_beartype.beartype
def std(g: torchscript.GraphContext, input, *args):
    var, _ = var_mean(g, input, *args)
    return g.op("Sqrt", var)


@_onnx_symbolic("aten::var")
@_beartype.beartype
def var(g: torchscript.GraphContext, input, *args):
    var, _ = var_mean(g, input, *args)
    return var


@_onnx_symbolic("aten::var_mean")
@_beartype.beartype
<<<<<<< HEAD
def var_mean(g: torchscript.GraphContext, input, *args):
=======
def var_mean(g, input, *args):
>>>>>>> 71679963
    # var_mean (and all variance-related functions) has multiple signatures, so need to manually figure
    # out the correct arguments:
    # aten::var_mean(Tensor self, bool unbiased)
    # aten::var_mean(Tensor self, int[1] dim, bool unbiased, bool keepdim=False)
    # aten::var_mean(Tensor self, int[1]? dim=None, *, int? correction=None, bool keepdim=False)
    if len(args) == 1:
        return _var_mean(g, input, None, args[0], None)
    else:
        return _var_mean(g, input, *args)


@_onnx_symbolic("aten::std_mean")
@_beartype.beartype
def std_mean(g: torchscript.GraphContext, input, *args):
    var, mean = var_mean(g, input, *args)
    return g.op("Sqrt", var), mean


@_onnx_symbolic("aten::logsumexp")
@symbolic_helper.parse_args("v", "is", "i")
@_beartype.beartype
def logsumexp(g: torchscript.GraphContext, input, dim, keepdim):
    return g.op("ReduceLogSumExp", input, axes_i=dim, keepdims_i=keepdim)


@_onnx_symbolic("aten::arange")
@_beartype.beartype
def arange(g: torchscript.GraphContext, *args):
    if symbolic_helper.is_caffe2_aten_fallback():
        return g.at("arange", *args)

    @_beartype.beartype
    def _get_arange_dtype(dtype):
        dtype = symbolic_helper._maybe_get_const(dtype, "i")
        return dtype

    @_beartype.beartype
    def _float_step_convert(range_tensor):
        if symbolic_helper._is_fp(range_tensor):
            range_tensor = g.op(
                "Cast",
                g.op("Ceil", range_tensor),
                to_i=_type_utils.JitScalarType.INT64.onnx_type(),
            )
        return range_tensor

    if len(args) == 2 or len(args) == 5:
        if len(args) == 2:
            # aten::arange(Scalar end, Tensor out)
            dtype = None
        else:
            # aten::arange(Scalar end, ScalarType dtype, Layout, Device, bool pin_memory)
            dtype = _get_arange_dtype(args[1])
        dtype, end, start, step = symbolic_helper._arange_cast_helper(
            g, end=args[0], dtype=dtype
        )
        end = symbolic_helper._unsqueeze_helper(g, end, [0])
        range_tensor = _float_step_convert(end)
        arange_tensor = symbolic_helper._squeeze_helper(
            g, nonzero(g, ones(g, range_tensor, dtype, None, None)), [1]
        )
        return g.op(
            "Cast", arange_tensor, to_i=_type_utils.JitScalarType(dtype).onnx_type()
        )
    elif len(args) == 4 or len(args) == 7:
        if len(args) == 4:
            # aten::arange(Scalar start, Scalar end, Scalar step, Tensor out)
            dtype = None
        else:
            # aten::arange(Scalar start, Scalar end, Scalar step, ScalarType dtype, Layout, Device, bool pin_memory)
            dtype = _get_arange_dtype(args[3])
        dtype, end, start, step = symbolic_helper._arange_cast_helper(
            g, start=args[0], end=args[1], step=args[2], dtype=dtype
        )
        step = symbolic_helper._unsqueeze_helper(g, step, [0])
        end = symbolic_helper._unsqueeze_helper(g, end, [0])
        start = symbolic_helper._unsqueeze_helper(g, start, [0])
        range_tensor = _float_step_convert(g.op("Div", g.op("Sub", end, start), step))
        arange_tensor = symbolic_helper._squeeze_helper(
            g, nonzero(g, ones(g, range_tensor, None, None, None)), [1]
        )
        arange_tensor = g.op("Add", g.op("Mul", arange_tensor, step), start)
        return g.op(
            "Cast", arange_tensor, to_i=_type_utils.JitScalarType(dtype).onnx_type()
        )
    elif len(args) == 6:
        # aten::arange(Scalar start, Scalar end, ScalarType dtype, Layout, Device, bool pin_memory)
        dtype = _get_arange_dtype(args[2])
        dtype, end, start, step = symbolic_helper._arange_cast_helper(
            g, start=args[0], end=args[1], dtype=dtype
        )
        end = symbolic_helper._unsqueeze_helper(g, end, [0])
        start = symbolic_helper._unsqueeze_helper(g, start, [0])
        range_tensor = _float_step_convert(g.op("Sub", end, start))
        arange_tensor = g.op(
            "Add",
            symbolic_helper._squeeze_helper(
                g, nonzero(g, ones(g, range_tensor, dtype, *(args[3:]))), [1]
            ),
            start,
        )
        return g.op(
            "Cast", arange_tensor, to_i=_type_utils.JitScalarType(dtype).onnx_type()
        )

    return symbolic_helper._unimplemented("aten::arange", f"with {len(args)} arguments")


@_onnx_symbolic("aten::linspace")
@_beartype.beartype
def linspace(
    g: torchscript.GraphContext, start, end, steps, dtype, layout, device, pin_memory
):
    range_tensor = symbolic_helper._arange_helper(g, steps, None)
    step = div(
        g,
        sub(g, end, start),
        sub(g, steps, g.op("Constant", value_t=torch.tensor(1, dtype=torch.int64))),
    )
    return add(g, mul(g, range_tensor, step), start)


@_onnx_symbolic("aten::lift")
@_beartype.beartype
def lift(g: torchscript.GraphContext, self):
    # at::lift() is a no-op from the perspective of tracing for onnx
    return self


@_onnx_symbolic("aten::masked_fill")
@_beartype.beartype
def masked_fill(g: torchscript.GraphContext, self, mask, value):
    mask = _cast_Bool(g, mask, False)  # type: ignore[name-defined]
    value = symbolic_helper._maybe_get_scalar(value)
    return g.op("Where", mask, symbolic_helper._if_scalar_type_as(value, self), self)


@_onnx_symbolic("aten::index")
@_beartype.beartype
def index(g: torchscript.GraphContext, self, index):
    if symbolic_helper.is_caffe2_aten_fallback():
        return g.at("index", self, index, overload_name="Tensor")

    if symbolic_helper._is_packed_list(index):
        indices = symbolic_helper._unpack_list(index)
    else:
        indices = [index]

    @_beartype.beartype
    def try_mask_to_index(index):
        if not symbolic_helper._is_none(index) and (
            index.type().scalarType() == "Byte" or symbolic_helper._is_bool(index)
        ):
            if g.opset < 9:
                raise errors.SymbolicValueError(
                    "Exporting masked indices are only supported after ONNX opset 9.",
                    self,
                )
            warnings.warn(
                "Exporting aten::index operator with indices of type Byte. "
                "Only 1-D indices are supported. In any other case, "
                "this will produce an incorrect ONNX graph."
            )
            index = symbolic_helper._squeeze_helper(g, nonzero(g, index), [1])
        return index

    indices = [try_mask_to_index(idx) for idx in indices]
    if len(indices) == 1:
        return symbolic_helper._select_helper(
            g, self, 0, indices[0], apply_reshape=False
        )
    else:
        # Multiple tensors as indices. Each tensor could either be
        #   1. prim::Constant()
        #           representing ":" in python indexing. E.g. tensor[:, :]
        #   2. prim::Constant[value=...] or tensor output
        #           representing advanced indexing. E.g. tensor[[0, 1], [2, 0]].
        # For more info on advanced indexing,
        # check https://docs.scipy.org/doc/numpy/reference/arrays.indexing.html#advanced-indexing

        # Consider a general case of
        #       t: [x_1, y_1, y_2, ..., x_m, ..., y_n]
        # where t is a tensor of rank m+n, {x_i} are axes where tensor index is provided, and {y_i} are axes for ":".
        # Same results can be achieved through transposing t into
        #       t: [x_1, x_2, ..., x_m, y_1, y_2, ..., y_n]
        # and use gatherND. However ONNX does not have gatherND, to use 1d gather we'll need to flatten t
        # and process the tensor indices.
        #       t: [x_1 * x_2 * ... * x_m, y_1 * y_2 * ... * y_n]
        #       tensor index = \sum_{i=1}^m (ind_i * \prod_{j=i+1}^m (x_j))
        # After gather, reshape and transpose back.
        adv_idx_indices = [
            i for i, idx in enumerate(indices) if not symbolic_helper._is_none(idx)
        ]

        if len(adv_idx_indices) == 0:
            return self
        elif len(adv_idx_indices) == 1:
            return index_select(
                g, self, adv_idx_indices[0], indices[adv_idx_indices[0]]
            )
        else:
            rank = symbolic_helper._get_tensor_rank(self)
            if rank is None:
                return symbolic_helper._unimplemented(
                    "aten::index",
                    "operator of advanced indexing on tensor of unknown rank. "
                    "Try turning on shape inference during export: "
                    "torch.onnx._export(..., onnx_shape_inference=True).",
                    self,
                )
            # TODO: If indexing is supported natively in ONNX in future opsets,
            #       update the warning to recommend exporting with higher opset version.
            warnings.warn(
                "Exporting aten::index operator of advanced indexing in opset "
                f"{GLOBALS.export_onnx_opset_version}"
                " is achieved by combination of multiple ONNX operators, "
                "including Reshape, Transpose, Concat, and Gather. "
                "If indices include negative values, the exported graph will produce incorrect results."
            )
            adv_idx_count = len(adv_idx_indices)
            shape_tensor = _shape_as_tensor(g, self)
            dim_tensor_list = [
                g.op(
                    "Gather",
                    shape_tensor,
                    g.op("Constant", value_t=torch.LongTensor([dim])),
                    axis_i=0,
                )
                for dim in range(rank)
            ]

            self = g.op(
                "Transpose",
                self,
                perm_i=adv_idx_indices
                + [i for i in range(rank) if i not in adv_idx_indices],
            )
            self = g.op("Flatten", self, axis_i=adv_idx_count)

            # Note that tensor indices will be broadcasted while accumulating. Thus we get the final subarray shape as well.
            cum_adv_index = indices[adv_idx_indices[-1]]
            multiplier = dim_tensor_list[adv_idx_indices[-1]]
            for i in range(adv_idx_count - 2, -1, -1):
                adv_index = g.op("Mul", indices[adv_idx_indices[i]], multiplier)
                cum_adv_index = g.op("Add", cum_adv_index, adv_index)
                multiplier = g.op(
                    "Mul", multiplier, dim_tensor_list[adv_idx_indices[i]]
                )

            # perform gather
            self = index_select(g, self, 0, cum_adv_index)

            cum_adv_index_shape_tensor = _shape_as_tensor(g, cum_adv_index)
            # check if all advanced indices are consecutive.
            # Refer to https://docs.scipy.org/doc/numpy/reference/arrays.indexing.html#combining-advanced-and-basic-indexing
            # to understand how the subarray position is decided.
            if adv_idx_indices == list(
                range(adv_idx_indices[0], adv_idx_indices[-1] + 1)
            ):
                # unfold regular index axes
                folded_adv_idx_shape_list = [
                    g.op("Constant", value_t=torch.LongTensor([-1]))
                ] + [
                    dim_tensor_list[i] for i in range(rank) if i not in adv_idx_indices
                ]
                folded_adv_idx_shape = g.op(
                    "Concat", *folded_adv_idx_shape_list, axis_i=0
                )
                self = symbolic_helper._reshape_helper(g, self, folded_adv_idx_shape)

                # Transpose folded advanced indexed axis to its original location.
                adv_idx_permute = (
                    list(range(1, adv_idx_indices[0] + 1))
                    + [0]
                    + list(range(adv_idx_indices[0] + 1, rank - adv_idx_count + 1))
                )
                self = g.op("Transpose", self, perm_i=adv_idx_permute)

                # unfold advanced index axes
                final_shape_list = (
                    [dim_tensor_list[i] for i in range(adv_idx_indices[0])]
                    + [cum_adv_index_shape_tensor]
                    + [
                        dim_tensor_list[i]
                        for i in range(adv_idx_indices[0], rank)
                        if i not in adv_idx_indices
                    ]
                )
                final_shape = g.op("Concat", *final_shape_list, axis_i=0)
            else:
                final_shape = g.op(
                    "Concat",
                    cum_adv_index_shape_tensor,
                    *[
                        dim_tensor_list[i]
                        for i in range(rank)
                        if i not in adv_idx_indices
                    ],
                    axis_i=0,
                )

            return symbolic_helper._reshape_helper(g, self, final_shape)


@_onnx_symbolic("aten::linalg_norm")
@symbolic_helper.parse_args("v", "v", "is", "b", "v")
@_beartype.beartype
def linalg_norm(
    g: torchscript.GraphContext,
    self: torch._C.Value,
    ord: torch._C.Value,
    dim: Optional[Sequence[int]],
    keepdim: bool,
    dtype: torch._C.Value,
):
    # Conditions based on https://pytorch.org/docs/stable/generated/torch.linalg.norm.html
    ord_value = None
    if dim is None:
        if symbolic_helper._is_none(ord):
            self = symbolic_helper._reshape_helper(g, self, [-1])
            ord = g.op("Constant", value_t=torch.LongTensor([2]))
        self_dim = symbolic_helper._get_tensor_rank(self)
        if self_dim is None:
            return symbolic_helper._unimplemented(
                "dim", "Input rank must be known at export time.", self
            )
        if self_dim == 1:
            ord_value = symbolic_helper._parse_arg(ord, "f")
        else:
            dim = [0, 1]
    else:
        if len(dim) == 1:
            if symbolic_helper._is_none(ord):
                ord = g.op("Constant", value_t=torch.LongTensor([2]))
            ord_value = symbolic_helper._parse_arg(ord, "f")
    if ord_value:
        return linalg_vector_norm(g, self, ord_value, dim, keepdim, dtype)
    return linalg_matrix_norm(g, self, ord, dim, keepdim, dtype)


@_onnx_symbolic("aten::linalg_vector_norm")
@symbolic_helper.parse_args("v", "f", "is", "b", "v")
@_beartype.beartype
def linalg_vector_norm(
    g: torchscript.GraphContext,
    self: torch._C.Value,
    ord: float,
    dim: Optional[Sequence[int]],
    keepdim: bool,
    dtype: torch._C.Value,
):
    # Conditions based on https://pytorch.org/docs/stable/generated/torch.linalg.vector_norm.html
    if dim is None:
        self = symbolic_helper._reshape_helper(g, self, [-1])
        keepdim = False

    if ord == math.inf:
        result = g.op("ReduceMax", g.op("Abs", self), axes_i=dim, keepdims_i=keepdim)
    elif ord == -math.inf:
        result = g.op("ReduceMin", g.op("Abs", self), axes_i=dim, keepdims_i=keepdim)
    elif ord == 0:
        return symbolic_helper._onnx_opset_unsupported_detailed(
            "linalg_vector_norm", 9, 11, "ord=0 not supported", self
        )
    else:
        ord_op = g.op("Constant", value_t=torch.tensor(ord, dtype=torch.float32))
        result = symbolic_helper._reducesum_helper(
            g, g.op("Pow", g.op("Abs", self), ord_op), axes_i=dim, keepdims_i=keepdim
        )
        result = g.op(
            "Pow",
            result,
            g.op(
                "Div",
                g.op("Constant", value_t=torch.tensor(1, dtype=torch.float32)),
                ord_op,
            ),
        )
    return result


@_onnx_symbolic("aten::linalg_matrix_norm")
@symbolic_helper.parse_args("v", "v", "is", "b", "v")
@_beartype.beartype
def linalg_matrix_norm(
    g: torchscript.GraphContext,
    self: torch._C.Value,
    ord: torch._C.Value,
    dim: List[int],
    keepdim: bool,
    dtype: torch._C.Value,
):
    # Conditions based on https://pytorch.org/docs/stable/generated/torch.linalg.matrix_norm.html
    ord_value = symbolic_helper._parse_arg(ord, "s")
    if ord_value == "fro":
        return frobenius_norm(g, self, dim, keepdim)
    elif ord_value == "nuc":
        return symbolic_helper._unimplemented("linalg.matrix_norm", "ord==nuc", self)
    else:
        ord_value = symbolic_helper._parse_arg(ord, "f")
        if ord_value is None:
            return frobenius_norm(g, self, dim, keepdim)
        if ord_value == 2 or ord_value == -2:
            # ord = 2/-2 unimplemented due to lack of operators
            # used to calculate singular values
            return symbolic_helper._unimplemented("linalg.matrix_norm", "ord==2", self)
        # Wrap the dim vector to handle neagtive dim values
        self_dim = symbolic_helper._get_tensor_rank(self)
        if self_dim is None:
            return symbolic_helper._unimplemented(
                "linalg.matrix_norm", "Input rank must be known at export time.", self
            )
        # Common implementation for cases with
        # ord = 1/-1 and ord = inf/-inf
        if dim[0] < 0:
            dim[0] += self_dim
        if dim[1] < 0:
            dim[1] += self_dim

        if ord_value == math.inf or ord_value == -math.inf:
            dim[0], dim[1] = dim[1], dim[0]
        if dim[1] > dim[0] and not keepdim:
            dim[1] -= 1
        sum = symbolic_helper._reducesum_helper(
            g, g.op("Abs", self), axes_i=[dim[0]], keepdims_i=keepdim
        )
        if ord_value > 0:
            result, indices = max(
                g,
                sum,
                dim_or_y=g.op("Constant", value_t=torch.LongTensor([dim[1]])),
                keepdim=keepdim,
            )
        else:
            result, indices = min(
                g,
                sum,
                dim_or_y=g.op("Constant", value_t=torch.LongTensor([dim[1]])),
                keepdim=keepdim,
            )
        return result


@_onnx_symbolic("aten::linalg_cross")
@symbolic_helper.parse_args("v", "v", "i")
@_beartype.beartype
def linalg_cross(g: torchscript.GraphContext, input, other, dim=-1):
    return cross(g, input, other, dim)


@_onnx_symbolic("aten::frobenius_norm")
@symbolic_helper.parse_args("v", "is", "b")
@_beartype.beartype
def frobenius_norm(g: torchscript.GraphContext, self, dim=None, keepdim=False):
    sqr = g.op("Mul", self, self)
    sumsqr = symbolic_helper._reducesum_helper(g, sqr, axes_i=dim, keepdims_i=keepdim)
    return g.op("Sqrt", sumsqr)


@_onnx_symbolic("aten::multinomial")
@symbolic_helper.parse_args("v", "i", "b", "v")
@_beartype.beartype
def multinomial(
    g: torchscript.GraphContext, input, num_samples, replacement=False, generator=None
):
    if generator is not None and not symbolic_helper._is_none(generator):
        symbolic_helper._unimplemented(
            "Multinomial", "generator is not supported for multinomial", input
        )
    if not replacement and num_samples > 1:
        symbolic_helper._unimplemented(
            "Multinomial",
            "replacement=False when num_samples > 1 is not supported for multinomial",
            input,
        )

    log_input = log(g, input)
    return g.op(
        "Multinomial",
        log_input,
        dtype_i=_C_onnx.TensorProtoDataType.INT64,
        sample_size_i=num_samples,
    )


@_onnx_symbolic("aten::baddbmm")
@_beartype.beartype
def baddbmm(g: torchscript.GraphContext, self, batch1, batch2, beta, alpha):
    dtype = self.type().scalarType()
    batch_mul = matmul(g, batch1, batch2)
    mul_a = mul(
        g,
        batch_mul,
        g.op(
            "Cast", alpha, to_i=_type_utils.JitScalarType.from_name(dtype).onnx_type()
        ),
    )
    mul_b = mul(
        g,
        self,
        g.op("Cast", beta, to_i=_type_utils.JitScalarType.from_name(dtype).onnx_type()),
    )
    return add(g, mul_a, mul_b)


@_onnx_symbolic("aten::meshgrid")
@symbolic_helper.parse_args("v", "s")
@_beartype.beartype
def meshgrid(g: torchscript.GraphContext, tensor_list, indexing: Optional[str] = None):
    if indexing is None:
        indexing = "ij"
    elif indexing not in {"ij", "xy"}:
        raise errors.SymbolicValueError(
            f"Unsupported indexing: {indexing}", tensor_list
        )
    if indexing == "xy":
        tensor_list[0], tensor_list[1] = tensor_list[1], tensor_list[0]
    tensors = [
        symbolic_helper._reshape_helper(
            g, t, g.op("Constant", value_t=torch.LongTensor([-1]))
        )
        for t in symbolic_helper._unpack_list(tensor_list)
    ]
    tensors_shape = [g.op("Shape", t) for t in tensors]
    out_shape = g.op("Concat", *tensors_shape, axis_i=0)
    out = []
    for i, t in enumerate(tensors):
        shape_i = [g.op("Constant", value_t=torch.ones(1, dtype=torch.int64))] * len(
            tensors
        )
        shape_i[i] = tensors_shape[i]
        t_reshaped = _reshape_from_tensor(g, t, g.op("Concat", *shape_i, axis_i=0))
        out.append(g.op("Expand", t_reshaped, out_shape))
    if indexing == "xy":
        out[0], out[1] = out[1], out[0]
    return g.op("prim::ListConstruct", *out)


@_onnx_symbolic("aten::remainder")
@_beartype.beartype
def remainder(g: torchscript.GraphContext, input, other):
    div = _floor_divide(g, input, other)
    quo = g.op("Mul", div, other)
    return g.op("Sub", input, quo)


@_onnx_symbolic("aten::gelu")
@symbolic_helper.parse_args("v", "s")
@_beartype.beartype
def gelu(g: torchscript.GraphContext, self: torch._C.Value, approximate: str = "none"):
    if approximate == "tanh":
        kBeta = math.sqrt(2 / math.pi)
        kKappa = 0.044715

        beta = torch.tensor(kBeta, dtype=torch.double)
        kappa = torch.tensor(kKappa, dtype=torch.double)
        one = torch.tensor(1.0, dtype=torch.double)
        half = torch.tensor(0.5, dtype=torch.double)

        self_cube = mul(g, self, mul(g, self, self))
        inner = mul(g, beta, add(g, self, mul(g, kappa, self_cube)))
        return mul(g, half, mul(g, self, add(g, one, g.op("Tanh", inner))))
    else:
        _sqrt2 = 1.4142135623730951
        erf = g.op("Erf", g.op("Div", self, torch.tensor(_sqrt2, dtype=torch.double)))
        erf_plusone = add(
            g, erf, g.op("Constant", value_t=torch.tensor(1, dtype=torch.double))
        )
        return mul(
            g,
            mul(g, self, erf_plusone),
            g.op("Constant", value_t=torch.tensor(0.5, dtype=torch.double)),
        )


@_onnx_symbolic("aten::group_norm")
@symbolic_helper.quantized_args(True, False, False, False)
@symbolic_helper.parse_args("v", "i", "v", "v", "f", "i")
@_beartype.beartype
def group_norm(
    g: torchscript.GraphContext, input, num_groups, weight, bias, eps, cudnn_enabled
):
    if symbolic_helper.is_caffe2_aten_fallback():
        return g.at(
            "group_norm",
            input,
            weight,
            bias,
            num_groups_i=num_groups,
            eps_f=eps,
            cudnn_enabled_i=cudnn_enabled,
        )

    channel_size = symbolic_helper._get_tensor_dim_size(input, 1)
    if channel_size is not None:
        assert channel_size % num_groups == 0
    input_rank = symbolic_helper._get_tensor_rank(input)
    if input_rank is None:
        return symbolic_helper._unimplemented("group_norm", "unknown input rank", input)
    # 0 in the shape list keeps dimension value unchanged.
    shape = [0, num_groups, -1]
    input_reshaped = symbolic_helper._reshape_helper(
        g, input, g.op("Constant", value_t=torch.LongTensor(shape))
    )

    # C is always divisible by num_groups
    # Due to shape difference. we need to apply weight and bias after
    # instance norm computation and reshape
    weight_ = g.op(
        "Constant",
        value_t=torch.tensor(
            [1.0] * num_groups,
            dtype=_type_utils.JitScalarType.from_name(
                input.type().scalarType()
            ).dtype(),
        ),
    )
    bias_ = g.op(
        "Constant",
        value_t=torch.tensor(
            [0.0] * num_groups,
            dtype=_type_utils.JitScalarType.from_name(
                input.type().scalarType()
            ).dtype(),
        ),
    )

    norm_reshaped = g.op(
        "InstanceNormalization", input_reshaped, weight_, bias_, epsilon_f=eps
    )
    norm = symbolic_helper._reshape_helper(g, norm_reshaped, g.op("Shape", input))

    if weight is None or weight.node().mustBeNone():
        weight_value = torch.tensor(
            [1.0],
            dtype=_type_utils.JitScalarType.from_name(
                input.type().scalarType()
            ).dtype(),
        )
        weight = g.op("Constant", value_t=weight_value)
    if bias is None or bias.node().mustBeNone():
        bias_value = torch.tensor(
            [0.0],
            dtype=_type_utils.JitScalarType.from_name(
                input.type().scalarType()
            ).dtype(),
        )
        bias = g.op("Constant", value_t=bias_value)

    # Norm has shape [N, C, *] so we reshape weight and bias to [C, *]
    axes = list(range(1, input_rank - 1))
    return add(
        g,
        mul(g, norm, symbolic_helper._unsqueeze_helper(g, weight, axes)),
        symbolic_helper._unsqueeze_helper(g, bias, axes),
    )


@_onnx_symbolic("aten::_weight_norm")
@symbolic_helper.parse_args("v", "v", "i")
@_beartype.beartype
def _weight_norm(g: torchscript.GraphContext, weight_v, weight_g, dim):
    rank = symbolic_helper._get_tensor_rank(weight_v)
    if rank is not None:
        # W = g * ((v) / ||v||)
        # Compute norm_except_dim for l2 norm. dim = None means over all dims
        # torch's weight_norm module sets dim = -1 if it's None.
        # This conflicts the logic for negative axes to access dims backwards
        # TODO: Might need a fix in torch group_norm module
        axes = list(range(rank))
        if dim is not None:
            if dim < -1:
                dim += rank
            if dim != -1:
                axes.remove(dim)
        norm_v = norm(g, weight_v, 2, axes, 1)
        div = g.op("Div", weight_v, norm_v)
        return g.op("Mul", div, weight_g)
    if symbolic_helper.is_caffe2_aten_fallback():
        return g.at("_weight_norm", weight_v, weight_g, dim_i=dim)

    raise errors.SymbolicValueError(
        "Unsupported: ONNX export of _weight_norm for tensor of unknown rank.",
        weight_v,
    )


@_onnx_symbolic("aten::dim")
@_beartype.beartype
def dim(g: torchscript.GraphContext, self):
    """Implement the dim functionality available for a pytorch tensor in ONNX"""
    # ONNX does not support dim directly in this opset so we can use 2 ops to get the info
    shape = g.op("Shape", self)
    return g.op("Size", shape)


@_onnx_symbolic("aten::__getitem_")
@_beartype.beartype
def __getitem_(g: torchscript.GraphContext, self, i):
    return select(g, self, g.op("Constant", value_t=torch.tensor([0])), i)


@_onnx_symbolic("aten::item")
@_beartype.beartype
def item(g: torchscript.GraphContext, self):
    return self


@_onnx_symbolic("aten::take")
@_beartype.beartype
def take(g: torchscript.GraphContext, self, index):
    self_flattened = symbolic_helper._reshape_helper(
        g, self, g.op("Constant", value_t=torch.tensor([-1], dtype=torch.int64))
    )
    out = index_select(g, self_flattened, 0, index)
    out = reshape_as(g, out, index)
    return out


@_beartype.beartype
def _kl_div_log_target_impl(g: torchscript.GraphContext, input, target):
    diff_ = sub(g, target, input)
    exp_ = exp(g, target)
    output = mul(g, exp_, diff_)
    return output


@_beartype.beartype
def _kl_div_non_log_target_impl(g: torchscript.GraphContext, input, target):
    log_ = log(g, target)
    diff_ = sub(g, log_, input)
    output_pos = mul(g, target, diff_)
    zeros_ = zeros_like(g, output_pos)
    mask_ = gt(g, target, g.op("Constant", value_t=torch.tensor(0)))
    output = where(g, mask_, output_pos, zeros_)
    return output


@_onnx_symbolic("aten::kl_div")
@symbolic_helper.parse_args("v", "v", "i", "b")
@_beartype.beartype
def kl_div(g: torchscript.GraphContext, input, target, reduction, log_target):
    if log_target:
        output = _kl_div_log_target_impl(g, input, target)
    else:
        output = _kl_div_non_log_target_impl(g, input, target)

    if reduction == 0:
        return output
    elif reduction == 1:
        return g.op("ReduceMean", output, keepdims_i=0)
    elif reduction == 2:
        return symbolic_helper._reducesum_helper(g, output, keepdims_i=0)
    else:
        return symbolic_helper._onnx_unsupported(
            "kl_div with reduction other than none, mean, or sum.", input
        )


@_onnx_symbolic("aten::as_strided")
@symbolic_helper.quantized_args(True)
@symbolic_helper.parse_args("v", "v", "is", "i")
@_beartype.beartype
def as_strided(g: torchscript.GraphContext, self, sizes, strides, offset=None):
    sizes = symbolic_helper._maybe_get_const(sizes, "is")
    rank = len(strides)
    self_1d = symbolic_helper._reshape_helper(
        g, self, g.op("Constant", value_t=torch.tensor([-1], dtype=torch.int64))
    )
    ind: Optional[torch.Tensor]
    if not symbolic_helper._is_value(sizes):
        ind = torch.tensor([0], dtype=torch.long)
        for i, (size, stride) in enumerate(zip(sizes, strides)):
            r_size = [1] * rank
            r_size[i] = -1
            ind = ind + torch.arange(size).view(r_size) * stride
        if offset:
            ind = ind + offset
        return g.op("Gather", self_1d, g.op("Constant", value_t=ind))
    else:
        ind = None
        for i, stride in enumerate(strides):
            r_size = [1] * rank
            r_size[i] = -1
            size = select(
                g,
                sizes,
                g.op("Constant", value_t=torch.tensor([0])),
                g.op("Constant", value_t=torch.tensor(i)),
            )
            tmp_ind = symbolic_helper._reshape_helper(
                g,
                arange(g, size, 4, None, None, None),
                g.op("Constant", value_t=torch.tensor(r_size)),
            )
            tmp_ind = g.op(
                "Mul", tmp_ind, g.op("Constant", value_t=torch.tensor([stride]))
            )
            if ind is None:
                ind = tmp_ind
            else:
                ind = g.op("Add", ind, tmp_ind)
        if offset:
            ind = g.op("Add", ind, g.op("Constant", torch.tensor([offset])))
        return g.op("Gather", self_1d, ind)


@_onnx_symbolic("aten::__derive_index")
@_beartype.beartype
def __derive_index(g: torchscript.GraphContext, index, start, step):
    return g.op("Add", start, g.op("Mul", index, step))


@_onnx_symbolic("aten::__range_length")
# Source code for aten op can be found here: pytorch/torch/csrc/jit/runtime/register_prim_ops.cpp
# if (step > 0 && lo < hi) {
#   push(stack, 1 + (hi - 1 - lo) / step);
# } else if (step < 0 && lo > hi) {
#   push(stack, 1 + (lo - 1 - hi) / (0 - step));
# } else {
#  push(stack, 0);
# }
@_beartype.beartype
def __range_length(g: torchscript.GraphContext, lo, hi, step):
    sub = g.op("Sub", hi, lo)
    div = g.op("Ceil", true_divide(g, sub, step))
    return g.op("Cast", div, to_i=_C_onnx.TensorProtoDataType.INT64)


@_onnx_symbolic("aten::linear")
@_beartype.beartype
def linear(g: torchscript.GraphContext, input, weight, bias):
    rank = symbolic_helper._get_tensor_rank(input)
    weight = t(g, weight)
    if rank == 2 and not bias.node().mustBeNone():
        alpha = g.op("Constant", value_t=torch.tensor(1, dtype=torch.int64))
        beta = g.op("Constant", value_t=torch.tensor(1, dtype=torch.int64))
        output = addmm(g, bias, input, weight, alpha, beta)
    else:
        output = matmul(g, input, weight)
        if not bias.node().mustBeNone():
            output = add(g, bias, output)

    return output


@_onnx_symbolic("aten::hann_window")
@symbolic_helper.parse_args("v", "b", "i", "v", "v", "v", "v")
@_beartype.beartype
def hann_window(
    g: torchscript.GraphContext,
    window_length,
    periodic=True,
    dtype: Optional[int] = None,
    layout=None,
    device=None,
    pin_memory=None,
    requires_grad=False,
):
    if dtype is None:
        dtype_ = torch.get_default_dtype()
        if not dtype_ or not dtype_.is_floating_point:
            dtype_ = torch.float
        scalar_type = _type_utils.JitScalarType.from_dtype(dtype_)
    else:
        scalar_type = _type_utils.JitScalarType(dtype)

    n_array = arange(g, window_length, 4, None, None, None)
    output = g.op("Cast", n_array, to_i=_C_onnx.TensorProtoDataType.FLOAT)
    output = mul(
        g, g.op("Constant", value_t=torch.tensor(math.pi, dtype=torch.float)), output
    )

    if periodic is False:
        window_length = sub(
            g, window_length, g.op("Constant", value_t=torch.tensor(1, dtype=torch.int))
        )
    output = div(g, output, window_length)
    output = g.op(
        "Cast",
        square(g, sin(g, output)),
        to_i=scalar_type.onnx_type(),
    )

    return output


@_onnx_symbolic("aten::mv")
@_beartype.beartype
def mv(g: torchscript.GraphContext, self, vec):
    return matmul(g, self, vec)


@_onnx_symbolic("aten::dot")
@_beartype.beartype
def dot(g: torchscript.GraphContext, self, other):
    return matmul(g, self, other)


@_onnx_symbolic("aten::movedim")
@symbolic_helper.parse_args("v", "t", "t")
@_beartype.beartype
def movedim(g: torchscript.GraphContext, self, source, destination):
    # This is a pythonic implementation mostly taken from aten/src/ATen/native/TensorShape.cpp::movedim
    source = source.view(-1)
    destination = destination.view(-1)

    assert source.size() == destination.size()

    if (source == destination).all():
        return self

    self_rank = symbolic_helper._get_tensor_rank(self)
    assert self_rank is not None

    perm = list(range(self_rank))

    src_dims = perm.copy()
    dst_dims = perm.copy()

    for src, dst in zip(source.tolist(), destination.tolist()):
        perm[dst] = src
        src_dims[src] = -1
        dst_dims[dst] = -1

    src_dims = [dim for dim in src_dims if dim != -1]
    dst_dims = [dim for dim in dst_dims if dim != -1]

    for src, dst in zip(src_dims, dst_dims):
        perm[dst] = src

    return g.op("Transpose", self, perm_i=perm)


@_onnx_symbolic("aten::fill")
@symbolic_helper.parse_args("v", "v")
@_beartype.beartype
def fill(g: torchscript.GraphContext, self, value):
    dtype = self.type().scalarType()
    if dtype is None:
        dtype = _type_utils.JitScalarType.FLOAT
    else:
        dtype = _type_utils.JitScalarType.from_name(dtype)

    return full_like(g, self, value, dtype)


@_onnx_symbolic("aten::index_add")
@_beartype.beartype
def index_add(g: torchscript.GraphContext, self, dim, index, other, alpha=None):
    warnings.warn(
        "Warning: ONNX export does not support duplicated values in 'index' field, "
        + "this will cause the ONNX model to be incorrect."
    )

    # ONNX does not support "alpha" argument, unlike aten index_add
    # See: https://github.com/pytorch/pytorch/pull/65993#issuecomment-953151102 for more context
    if alpha and symbolic_helper._scalar(symbolic_helper._maybe_get_scalar(alpha)) != 1:
        return symbolic_helper._unimplemented("index_add", "alpha != 1", self)

    dim = symbolic_helper._maybe_get_const(dim, "i")
    if dim is None:
        raise errors.SymbolicValueError(
            "ONNX export does NOT support exporting 'index_add_()' function with "
            "unknown 'dim' value.",
            self,
        )

    self_dim_rank = symbolic_helper._get_tensor_rank(self)
    other_dim_rank = symbolic_helper._get_tensor_rank(other)

    if self_dim_rank is None or other_dim_rank is None:
        raise errors.SymbolicValueError(
            "ONNX export does NOT support exporting 'index_add_()' function while "
            "the rank of self tensor or tensor to be added is unknown.",
            self,
        )

    if other_dim_rank != self_dim_rank:
        delta = self_dim_rank - other_dim_rank
        for i in range(delta):
            other = symbolic_helper._unsqueeze_helper(
                g, other, [symbolic_helper._get_tensor_rank(other)]
            )

    other_dim_size = symbolic_helper._get_tensor_dim_size(other, dim)
    self_dim_size = symbolic_helper._get_tensor_dim_size(self, dim)

    if (other_dim_size is not None) and (self_dim_size is not None):
        if other_dim_size > self_dim_size:
            raise errors.SymbolicValueError(
                "ONNX export does not support exporting 'index_add_()' function with "
                "duplicated values in 'index' parameter yet.",
                self,
            )

    # Construct a new shape. It's almost as same as self except the size of the 'dim'
    # dimension is 1, so that we can expand other dimensions as expected.
    new_shape_axes = list(range(self_dim_rank))
    new_shape_starts = [0 for i in range(self_dim_rank)]
    new_shape_ends = [sys.maxsize if (i != dim) else 1 for i in range(self_dim_rank)]

    new_shape = symbolic_helper._slice_helper(
        g, self, axes=new_shape_axes, starts=new_shape_starts, ends=new_shape_ends
    )
    other = expand_as(g, other, new_shape)

    for i in range(dim):
        index = symbolic_helper._unsqueeze_helper(g, index, [0])

    for i in range(self_dim_rank - dim - 1):
        index = symbolic_helper._unsqueeze_helper(
            g, index, [symbolic_helper._get_tensor_rank(index)]
        )

    return scatter_add(g, self, dim, expand_as(g, index, other), other)


@_onnx_symbolic("aten::roll")
@symbolic_helper.parse_args("v", "is", "is")
@_beartype.beartype
def roll(g: torchscript.GraphContext, self, shifts, dims):
    assert len(shifts) == len(dims)

    result = self
    for i in range(len(shifts)):
        shapes = []
        shape = symbolic_helper._slice_helper(
            g, result, axes=[dims[i]], starts=[-shifts[i]], ends=[sys.maxsize]
        )
        shapes.append(shape)
        shape = symbolic_helper._slice_helper(
            g, result, axes=[dims[i]], starts=[0], ends=[-shifts[i]]
        )
        shapes.append(shape)
        result = g.op("Concat", *shapes, axis_i=dims[i])

    return result


@_onnx_symbolic("aten::cross")
@symbolic_helper.parse_args("v", "v", "i")
@_beartype.beartype
def cross(g: torchscript.GraphContext, input, other, dim=None):
    dim = symbolic_helper._get_dim_for_cross(input, dim)
    # If we have two tensors such that
    # A = [a, b, c], B = [d, e, f], we permute the tensor such that we have
    # After first roll,
    # A' = [b, c, a], B' = [f, d, e], so that we calculate (b*f, c*d, a*e)
    roll_x_1 = roll(g, input, [2], [dim])
    roll_y_1 = roll(g, other, [1], [dim])
    # After second roll,
    # A' = [c, a, b], B' = [e, f, d], so that we calculate (c*e, a*f, b*d)
    roll_x_2 = roll(g, input, [1], [dim])
    roll_y_2 = roll(g, other, [2], [dim])
    # cross product is calculated as
    # result = [(b*f - c*e), (c*d - a*f), (a*e - b*d)]
    return sub(g, mul(g, roll_x_1, roll_y_1), mul(g, roll_x_2, roll_y_2))


@_onnx_symbolic("aten::cdist")
@_beartype.beartype
def cdist(
    g: torchscript.GraphContext,
    x1,
    x2,
    p=2.0,
    compute_mode="use_mm_for_euclid_dist_if_necessary",
):
    # X1.shape = (B * P * D), X2.shape = (B * R * D)
    # In order to respect numpy style broadcasting as demonstrated in
    # https://github.com/onnx/onnx/blob/main/docs/Broadcasting.md
    # we unsqueeze both input tensors
    # Currently we ignore the 'compute_mode' variable as we use default to
    # using matrix multiplication to calculate the euclidean distance
    rank = symbolic_helper._get_tensor_rank(x1)
    assert rank is not None
    broadcasted_x1 = symbolic_helper._unsqueeze_helper(g, x1, [rank - 1])
    broadcasted_x2 = symbolic_helper._unsqueeze_helper(g, x2, [rank - 2])
    return pairwise_distance(
        g, broadcasted_x1, broadcasted_x2, p, eps=1e-06, keepdim=False
    )


@_onnx_symbolic("aten::lerp")
@_beartype.beartype
def lerp(g: torchscript.GraphContext, self, end, weight):
    # Conditional for better numeric. This has been discussed in
    # https://github.com/pytorch/pytorch/pull/18871
    diff = g.op("Sub", end, self)
    return where(
        g,
        g.op("Less", weight, g.op("Constant", value_t=torch.tensor(0.5))),
        g.op("Add", self, g.op("Mul", weight, diff)),
        g.op(
            "Sub",
            end,
            g.op(
                "Mul",
                diff,
                g.op("Sub", g.op("Constant", value_t=torch.tensor(1.0)), weight),
            ),
        ),
    )


@_onnx_symbolic("aten::broadcast_tensors")
@_beartype.beartype
def broadcast_tensors(g: torchscript.GraphContext, self):
    all_tensors = symbolic_helper._unpack_list(self)
    t_with_final_shape = zeros_like(g, all_tensors[0])

    # Add operator supports multidirectional broadcasting. So we leverage this function
    # to infer the final shape generated by the broadcast.
    for t in all_tensors:
        t_with_final_shape = add(g, t_with_final_shape, t)

    t_list = [expand_as(g, t, t_with_final_shape) for t in all_tensors]
    return g.op("prim::ListConstruct", *t_list)


@_onnx_symbolic("aten::is_pinned")
<<<<<<< HEAD
def is_pinned(g: torchscript.GraphContext, self, device=None):
=======
def is_pinned(g, self, device=None):
>>>>>>> 71679963
    # Unused by ONNX.
    return None


@_onnx_symbolic("prim::ConstantSplit")
@_beartype.beartype
<<<<<<< HEAD
def prim_constant_split(g: torchscript.GraphContext, self, split_size, dim):
=======
def prim_constant_split(g, self, split_size, dim):
>>>>>>> 71679963
    size = symbolic_helper._get_tensor_dim_size(self, dim)
    if size is None:
        return symbolic_helper._unimplemented(
            "prim::ConstantSplit", "unknown dimension size", self
        )
    splits = [split_size] * (size // split_size)
    leftover = size % split_size
    if leftover:
        splits.append(leftover)
    return g.op("Split", self, split_i=splits, axis_i=dim, outputs=len(splits))


# TODO: It would be better to export this as a chunk directly, as this is
# less sensitive to changes in input size.
# TODO: Once we have proper scoping, stop reimplementing chunk, delete this
# method, and use the desugared version
@_onnx_symbolic("prim::ConstantChunk")
@_beartype.beartype
<<<<<<< HEAD
def prim_constant_chunk(g: torchscript.GraphContext, self, chunks, dim):
=======
def prim_constant_chunk(g, self, chunks, dim):
>>>>>>> 71679963
    dim_size = symbolic_helper._get_tensor_dim_size(self, dim)
    if dim_size is None:
        return symbolic_helper._unimplemented(
            "prim::ConstantChunk", "unknown dimension size", self
        )
    split_size = (dim_size + chunks - 1) // chunks
    return prim_constant_split(g, self, split_size, dim)


@_onnx_symbolic("prim::shape")
@_beartype.beartype
<<<<<<< HEAD
def prim_shape(g: torchscript.GraphContext, self):
=======
def prim_shape(g, self):
>>>>>>> 71679963
    return g.op("Shape", self)


@_onnx_symbolic("prim::max")
@_beartype.beartype
<<<<<<< HEAD
def prim_max(g: torchscript.GraphContext, self, other):
=======
def prim_max(g, self, other):
>>>>>>> 71679963
    return _op_with_optional_float_cast(g, "Max", self, other, opset_before=12)


@_onnx_symbolic("prim::min")
@_beartype.beartype
<<<<<<< HEAD
def prim_min(g: torchscript.GraphContext, self, other=None):
=======
def prim_min(g, self, other=None):
>>>>>>> 71679963
    if not other:
        if symbolic_helper._is_packed_list(self):
            self = stack(g, self, g.op("Constant", value_t=torch.tensor([0])))
        return min(g, self)
    return min(g, self, other)


@_onnx_symbolic("prim::data")
@_beartype.beartype
<<<<<<< HEAD
def prim_data(g: torchscript.GraphContext, self):
=======
def prim_data(g, self):
>>>>>>> 71679963
    return self


@_onnx_symbolic("prim::layout")
<<<<<<< HEAD
def prim_layout(g: torchscript.GraphContext, self):
=======
def prim_layout(g, self):
>>>>>>> 71679963
    # Unused by ONNX.
    return None


@_onnx_symbolic("prim::ListConstruct")
@_beartype.beartype
<<<<<<< HEAD
def prim_list_construct(g: torchscript.GraphContext, *inputs, **kwargs):
    return None


@_onnx_symbolic("prim::ListUnpack")
@_beartype.beartype
def prim_list_unpack(
    g: torchscript.GraphContext, *inputs, **kwargs
) -> Optional[List[_C.Value]]:
    if len(inputs) == 1 and inputs[0].node().kind() == "prim::ListConstruct":
        # Cancel the previous node if it is ListConstruct by returning its inputs
        # TODO(justinchuby): Use a public method in the helper module
        return symbolic_helper._unpack_list(inputs[0])

    return None


@_onnx_symbolic("prim::TupleConstruct")
@_beartype.beartype
def prim_tuple_construct(g: torchscript.GraphContext, *inputs, **kwargs):
    return None


@_onnx_symbolic("prim::Uninitialized")
@_beartype.beartype
def prim_uninitialized(g: torchscript.GraphContext, *inputs, **kwargs):
    return None


=======
def prim_list_construct(g, *inputs, **kwargs):
    return None


@_onnx_symbolic("prim::ListUnpack")
@_beartype.beartype
def prim_list_unpack(g, *inputs, **kwargs) -> Optional[List[_C.Value]]:
    if len(inputs) == 1 and inputs[0].node().kind() == "prim::ListConstruct":
        # Cancel the previous node if it is ListConstruct by returning its inputs
        # TODO(justinchuby): Use a public method in the helper module
        return symbolic_helper._unpack_list(inputs[0])

    return None


@_onnx_symbolic("prim::TupleConstruct")
@_beartype.beartype
def prim_tuple_construct(g, *inputs, **kwargs):
    return None


@_onnx_symbolic("prim::Uninitialized")
@_beartype.beartype
def prim_uninitialized(g, *inputs, **kwargs):
    return None


>>>>>>> 71679963
# exists to refine the type of the Value
# if x is an optional Tensor, unchecked_cast will cast
# x to Tensor, so the rest of the graph knows that x is a Tensor
# this doesn't do anything in runtime and is a noop in ONNX
@_onnx_symbolic("prim::unchecked_cast")
@_beartype.beartype
<<<<<<< HEAD
def prim_unchecked_cast(g: torchscript.GraphContext, self):
=======
def prim_unchecked_cast(g, self):
>>>>>>> 71679963
    return self


@_onnx_symbolic("prim::dtype")
@_beartype.beartype
<<<<<<< HEAD
def prim_dtype(g: torchscript.GraphContext, self):
=======
def prim_dtype(g, self):
>>>>>>> 71679963
    scalar_name = symbolic_helper._try_get_scalar_type(self)
    if scalar_name is None:
        scalar_name = "Float"
    scalar_type = _type_utils.JitScalarType.from_name(scalar_name)
    # This node records a torch dtype as int
    return g.op("Constant", value_t=torch.tensor(scalar_type))


@_onnx_symbolic("prim::tolist")
@_beartype.beartype
<<<<<<< HEAD
def prim_tolist(g: torchscript.GraphContext, input, dim_val, elem_ty_val):
=======
def prim_tolist(g, input, dim_val, elem_ty_val):
>>>>>>> 71679963
    """tolist is currently supported only for 1D input tensors.

    dim_val and elem_ty_val represent dimension and type annotations
    that need to match dimension and type of the input tensor.
    """
    dim = symbolic_helper._maybe_get_const(dim_val, "i")
    if dim > 1:
        return symbolic_helper._unimplemented("prim::tolist", "dim_val > 1", input)
    return input

<<<<<<< HEAD

# -----------------------------------------------------------------------------
# Symbolic functions that need extra context
# -----------------------------------------------------------------------------
@_onnx_symbolic("prim::device")
@_beartype.beartype
def prim_device(g: torchscript.GraphContext, *inputs, **kwargs) -> None:
    output_type = g.original_node.output().type()
    if isinstance(output_type, _C.DeviceObjType):
        return None

    return symbolic_helper._unimplemented(
        "prim::device",
        f"output type should be 'DeviceObjType', not '{output_type.kind()}'",
        g.original_node.output(),
    )


@_onnx_symbolic("prim::Loop")
@_beartype.beartype
def prim_loop(g: torchscript.GraphContext, *inputs, **attrs) -> List[_C.Value]:
    node = g.original_node
    env = g.env
    params_dict = g.params_dict
=======

# -----------------------------------------------------------------------------
# Symbolic functions that need extra context
# -----------------------------------------------------------------------------
@_onnx_symbolic("prim::device")
@_beartype.beartype
def prim_device(ctx: SymbolicContext, g: _C.Graph, *inputs, **kwargs) -> None:
    output_type = ctx.cur_node.output().type()
    if isinstance(output_type, _C.DeviceObjType):
        return None

    return symbolic_helper._unimplemented(
        "prim::device",
        f"output type should be 'DeviceObjType', not '{output_type.kind()}'",
        ctx.cur_node.output(),
    )


@_onnx_symbolic("prim::Loop")
@_beartype.beartype
def prim_loop(ctx: SymbolicContext, g, *inputs, **attrs):
    n = ctx.cur_node
    env = ctx.env
    params_dict = ctx.params_dict
>>>>>>> 71679963

    operator_export_type = GLOBALS.operator_export_type
    opset_version = GLOBALS.export_onnx_opset_version

<<<<<<< HEAD
    new_op_outputs = g.op("Loop", *inputs, outputs=node.outputsSize())

    if isinstance(new_op_outputs, Sequence):
        new_node = new_op_outputs[0].node()
    else:
        new_node = new_op_outputs.node()

    for block in node.blocks():
=======
    new_op_outputs = g.op("Loop", *inputs, outputs=n.outputsSize())
    new_node = (
        new_op_outputs[0].node() if n.outputsSize() > 1 else new_op_outputs.node()
    )
    for b in n.blocks():
>>>>>>> 71679963
        new_block = new_node.addBlock()
        # Copy input metadata to subblock
        #
        #   prim::Loop(iter, cond, input_1, ..., input_n)
        #     block0(iter, input_1, ..., input_n)
        #
        # For `Loop` node, copy metadata for `iter`, `input_1`, ..., `input_n`.
<<<<<<< HEAD
        for i, b_in in enumerate(block.inputs()):
=======
        for i, b_in in enumerate(b.inputs()):
>>>>>>> 71679963
            if i == 0 and i < len(inputs):
                b_in.setType(inputs[i].type())
            # For optional block inputs, they may switch between None not-None inside
            # the loop body, so if the loop input is not optional, the block input may
            # still need to be optional.
            if (
                i > 0
                and (i + 1) < len(inputs)
                and not isinstance(b_in.type(), _C.OptionalType)
            ):
                b_in.setType(inputs[i + 1].type())
        torch._C._jit_pass_onnx_block(
<<<<<<< HEAD
            block, new_block, operator_export_type, env, False
=======
            b, new_block, operator_export_type, env, False  # type:ignore[arg-type]
        )
    new_op_outputs = torch._C._jit_pass_fixup_onnx_controlflow_node(
        new_node, opset_version
    )
    # Run shape type inference for Loop after subblock is converted.
    if GLOBALS.onnx_shape_inference:
        torch._C._jit_pass_onnx_node_shape_type_inference(
            new_node, params_dict, opset_version
        )
    return new_op_outputs


@_onnx_symbolic("prim::If")
@_beartype.beartype
def prim_if(ctx: SymbolicContext, g, *inputs, **attrs):
    n = ctx.cur_node
    block = ctx.onnx_block
    env = ctx.env
    params_dict = ctx.params_dict

    operator_export_type = GLOBALS.operator_export_type
    opset_version = GLOBALS.export_onnx_opset_version

    static_if = inputs[0].node().kind() == "onnx::Constant"
    if static_if:
        # Fold static if
        #
        # The torch IR
        # graph(%embedding_matrix.1 : Float(10, 15, strides=[15, 1], requires_grad=0, device=cpu),
        #    %input.1 : Long(6, strides=[1], requires_grad=0, device=cpu), ...
        # %65 : Bool(requires_grad=0, device=cpu) = prim::Constant[value={0}]()
        # %21 : Long(device=cpu) = aten::eq(%20, %64)
        # %22 : Long(device=cpu) = prim::If(%21)
        #     block0():
        #     %23 : Long(device=cpu) = aten::is_floating_point(%input.1)
        #     -> (%23)
        #     block1():
        #     -> (%65)
        # %input.53 : Tensor, %weight : Tensor = prim::If(%22)
        #     block0():
        #     -> (%embedding_matrix.1, %input.1)
        #     block1():
        #     -> (%input.1, %embedding_matrix.1)
        # %26 : int[] = aten::size(%input.53)
        #
        # The converted ONNX graph
        # %10 : Bool(device=cpu) = onnx::Constant[value={0}]()
        # %14 : Bool(device=cpu) = onnx::Equal(%13, %8)
        # %15 : Bool(requires_grad=0, device=cpu) = onnx::Constant[value={0}]()
        # %16 : Long(1, strides=[1], device=cpu) = onnx::Shape(%input.1)
        input_flag = symbolic_helper._node_get(inputs[0].node(), "value").tolist()
        const_value = (
            all(input_flag) if isinstance(input_flag, list) else bool(input_flag)
        )
        block_idx = 0 if const_value else 1
        current_b = list(n.blocks())[block_idx]
        env = torch._C._jit_pass_onnx_block(
            current_b,
            block,
            operator_export_type,  # type:ignore[arg-type]
            env,  # type:ignore[arg-type]
            True,
        )
        if_output_list = list(n.outputs())
        current_b_list = list(current_b.outputs())

        final_b_list = []
        for idx in range(len(if_output_list)):
            if current_b_list[idx] not in env:
                raise errors.SymbolicValueError(
                    f"The sub block ATen output {current_b_list[idx]} is not in env.",
                    current_b_list[idx],
                )  # type:ignore[operator]
            onnx_b = env[current_b_list[idx]]
            final_b_list.append(onnx_b)
        return final_b_list
    else:
        new_op_outputs = g.op("If", *inputs, outputs=n.outputsSize())
        new_node = (
            new_op_outputs[0].node() if n.outputsSize() > 1 else new_op_outputs.node()
>>>>>>> 71679963
        )
    fixed_outputs = torch._C._jit_pass_fixup_onnx_controlflow_node(
        new_node, opset_version
    )
    # Run shape type inference for Loop after subblock is converted.
    if GLOBALS.onnx_shape_inference:
        torch._C._jit_pass_onnx_node_shape_type_inference(
            new_node, params_dict, opset_version
        )
    return fixed_outputs


@_onnx_symbolic("prim::If")
@_beartype.beartype
def prim_if(g: torchscript.GraphContext, *inputs, **attrs) -> List[_C.Value]:
    n = g.original_node
    block = g.block
    env = g.env
    params_dict = g.params_dict

    operator_export_type = GLOBALS.operator_export_type
    opset_version = GLOBALS.export_onnx_opset_version

    static_if = inputs[0].node().kind() == "onnx::Constant"
    if static_if:
        # Fold static if
        #
        # The torch IR
        # graph(%embedding_matrix.1 : Float(10, 15, strides=[15, 1], requires_grad=0, device=cpu),
        #    %input.1 : Long(6, strides=[1], requires_grad=0, device=cpu), ...
        # %65 : Bool(requires_grad=0, device=cpu) = prim::Constant[value={0}]()
        # %21 : Long(device=cpu) = aten::eq(%20, %64)
        # %22 : Long(device=cpu) = prim::If(%21)
        #     block0():
        #     %23 : Long(device=cpu) = aten::is_floating_point(%input.1)
        #     -> (%23)
        #     block1():
        #     -> (%65)
        # %input.53 : Tensor, %weight : Tensor = prim::If(%22)
        #     block0():
        #     -> (%embedding_matrix.1, %input.1)
        #     block1():
        #     -> (%input.1, %embedding_matrix.1)
        # %26 : int[] = aten::size(%input.53)
        #
        # The converted ONNX graph
        # %10 : Bool(device=cpu) = onnx::Constant[value={0}]()
        # %14 : Bool(device=cpu) = onnx::Equal(%13, %8)
        # %15 : Bool(requires_grad=0, device=cpu) = onnx::Constant[value={0}]()
        # %16 : Long(1, strides=[1], device=cpu) = onnx::Shape(%input.1)
        input_flag = symbolic_helper._node_get(inputs[0].node(), "value").tolist()
        const_value = (
            all(input_flag) if isinstance(input_flag, list) else bool(input_flag)
        )
        block_idx = 0 if const_value else 1
        current_b = list(n.blocks())[block_idx]
        env = torch._C._jit_pass_onnx_block(
            current_b,
            block,
            operator_export_type,
            env,
            True,
        )
        if_output_list = list(n.outputs())
        current_b_list = list(current_b.outputs())

        final_b_list = []
        for idx in range(len(if_output_list)):
            if current_b_list[idx] not in env:
                raise errors.SymbolicValueError(
                    f"The sub block ATen output {current_b_list[idx]} is not in env.",
                    current_b_list[idx],
                )  # type:ignore[operator]
            onnx_b = env[current_b_list[idx]]
            final_b_list.append(onnx_b)
        return final_b_list
    else:
        new_op_outputs = g.op("If", *inputs, outputs=n.outputsSize())

        if isinstance(new_op_outputs, Sequence):
            new_node = new_op_outputs[0].node()
        else:
            new_node = new_op_outputs.node()

        for b in n.blocks():
            new_block = new_node.addBlock()
            torch._C._jit_pass_onnx_block(
                b,
                new_block,
<<<<<<< HEAD
                operator_export_type,
=======
                operator_export_type,  # type:ignore[arg-type]
>>>>>>> 71679963
                env,
                False,
            )
        fixed_outputs = torch._C._jit_pass_fixup_onnx_controlflow_node(
            new_node, opset_version
        )
        # Run shape type inference for If after subblock is converted.
        if GLOBALS.onnx_shape_inference:
            torch._C._jit_pass_onnx_node_shape_type_inference(
                new_node, params_dict, opset_version
            )
        return fixed_outputs


@_onnx_symbolic("prim::Constant")
@_beartype.beartype
<<<<<<< HEAD
def prim_constant(g: torchscript.GraphContext, *inputs, **attrs):
    node = g.original_node

    if node.mustBeNone():
=======
def prim_constant(ctx: SymbolicContext, g, *inputs, **attrs):
    n = ctx.cur_node

    if n.mustBeNone():
>>>>>>> 71679963
        return None
    # This must go before checking for string values, because some device constants
    # have string values, but we want to keep them as unconverted Device types so
    # that eq() can work on them.
<<<<<<< HEAD
    if isinstance(node.output().type(), _C.DeviceObjType):
        return None
    if node.kindOf("value") == "t":
        return g.op("Constant", value_t=symbolic_helper._node_get(node, "value"))
    if node.kindOf("value") == "s":
        return g.op("Constant", value_s=symbolic_helper._node_get(node, "value"))
    if node.output().type().isSubtypeOf(
        _C.ListType.ofInts()
    ) or node.output().type().isSubtypeOf(_C.ListType.ofFloats()):
        return g.op(
            "Constant", value_t=torch.tensor(symbolic_helper._node_get(node, "value"))
        )

    raise errors.SymbolicValueError(
        f"Unsupported prim::Constant kind: '{node.kindOf('value')}'. "
        f"Please send a bug report at {_constants.PYTORCH_GITHUB_ISSUES_URL}.",
        node.output(),
=======
    if isinstance(n.output().type(), _C.DeviceObjType):
        return None
    if n.kindOf("value") == "t":
        return g.op("Constant", value_t=symbolic_helper._node_get(n, "value"))
    if n.kindOf("value") == "s":
        return g.op("Constant", value_s=symbolic_helper._node_get(n, "value"))
    if n.output().type().isSubtypeOf(
        _C.ListType.ofInts()
    ) or n.output().type().isSubtypeOf(_C.ListType.ofFloats()):
        return g.op(
            "Constant", value_t=torch.tensor(symbolic_helper._node_get(n, "value"))
        )

    raise errors.SymbolicValueError(
        f"Unsupported prim::Constant kind: `{n.kindOf('value')}`. "
        f"Please send a bug report at {_constants.PYTORCH_GITHUB_ISSUES_URL}.",
        n.output(),
>>>>>>> 71679963
    )


@_onnx_symbolic("onnx::Placeholder")
@_beartype.beartype
<<<<<<< HEAD
def onnx_placeholder(g: torchscript.GraphContext, *inputs, **attrs):
    node = g.original_node
    block = g.block
    env = g.env

    return torch._C._jit_onnx_convert_pattern_from_subblock(block, node, env)
=======
def onnx_placeholder(ctx: SymbolicContext, g, *inputs, **attrs):
    n = ctx.cur_node
    block = ctx.onnx_block
    env = ctx.env

    return torch._C._jit_onnx_convert_pattern_from_subblock(block, n, env)
>>>>>>> 71679963
<|MERGE_RESOLUTION|>--- conflicted
+++ resolved
@@ -25,11 +25,7 @@
     symbolic_helper,
 )
 from torch.onnx._globals import GLOBALS
-<<<<<<< HEAD
 from torch.onnx._internal import _beartype, registration, torchscript
-=======
-from torch.onnx._internal import _beartype, registration
->>>>>>> 71679963
 from torch.types import Number
 
 # EDITING THIS FILE? READ THIS FIRST!
@@ -1249,11 +1245,7 @@
 
 
 @_beartype.beartype
-<<<<<<< HEAD
 def _op_with_optional_float_cast(g: torchscript.GraphContext, op_name, *args, **kwargs):
-=======
-def _op_with_optional_float_cast(g, op_name, *args, **kwargs):
->>>>>>> 71679963
     """Some PyTorch operators (e.g., Clip/Min/ReLU/Pad) are super set of ONNX in terms of data types.
     This function maximizes the exportability of PyTorch-ONNX by allowing ONNX-unsupported PyTorch
     operator data type. For example, `Cast<int>(Clip<float>(Cast<float>(INPUT)))` can be used to mimic
@@ -1310,22 +1302,14 @@
 @_onnx_symbolic("aten::relu")
 @symbolic_helper.quantized_args(True)
 @_beartype.beartype
-<<<<<<< HEAD
 def relu(g: torchscript.GraphContext, input):
-=======
-def relu(g, input):
->>>>>>> 71679963
     return _op_with_optional_float_cast(g, "Relu", input, opset_before=14)
 
 
 @_onnx_symbolic("aten::relu6")
 @symbolic_helper.quantized_args(True)
 @_beartype.beartype
-<<<<<<< HEAD
 def relu6(g: torchscript.GraphContext, input):
-=======
-def relu6(g, input):
->>>>>>> 71679963
     relu = _op_with_optional_float_cast(g, "Relu", input, opset_before=14)
     return clamp_max(g, relu, 6)
 
@@ -2098,20 +2082,12 @@
 @_onnx_symbolic("aten::gt")
 @symbolic_helper.quantized_args(True, True)
 @_beartype.beartype
-<<<<<<< HEAD
 def gt(g: torchscript.GraphContext, input, other):
-=======
-def gt(g, input, other):
->>>>>>> 71679963
     return _gt_impl(g, input, other)
 
 
 @_beartype.beartype
-<<<<<<< HEAD
 def _gt_impl(g: torchscript.GraphContext, input, other):
-=======
-def _gt_impl(g, input, other):
->>>>>>> 71679963
     if (
         input.type().scalarType() is not None
         and symbolic_helper._is_bool(input)
@@ -2126,20 +2102,12 @@
 @_onnx_symbolic("aten::lt")
 @symbolic_helper.quantized_args(True, True)
 @_beartype.beartype
-<<<<<<< HEAD
 def lt(g: torchscript.GraphContext, input, other):
-=======
-def lt(g, input, other):
->>>>>>> 71679963
     return _lt_impl(g, input, other)
 
 
 @_beartype.beartype
-<<<<<<< HEAD
 def _lt_impl(g: torchscript.GraphContext, input, other):
-=======
-def _lt_impl(g, input, other):
->>>>>>> 71679963
     if (
         input.type().scalarType() is not None
         and symbolic_helper._is_bool(input)
@@ -2155,11 +2123,7 @@
 @symbolic_helper.quantized_args(True, True)
 @wrap_logical_op_with_negation
 @_beartype.beartype
-<<<<<<< HEAD
 def ge(g: torchscript.GraphContext, input, other):
-=======
-def ge(g, input, other):
->>>>>>> 71679963
     return _lt_impl(g, input, other)
 
 
@@ -2167,11 +2131,7 @@
 @symbolic_helper.quantized_args(True, True)
 @wrap_logical_op_with_negation
 @_beartype.beartype
-<<<<<<< HEAD
 def le(g: torchscript.GraphContext, input, other):
-=======
-def le(g, input, other):
->>>>>>> 71679963
     return _gt_impl(g, input, other)
 
 
@@ -3828,13 +3788,9 @@
 @symbolic_helper.quantized_args(True)
 @symbolic_helper.parse_args("v", "f", "f")
 @_beartype.beartype
-<<<<<<< HEAD
 def hardtanh(
     g: torchscript.GraphContext, self: _C.Value, min_val: float, max_val: float
 ):
-=======
-def hardtanh(g, self: _C.Value, min_val: float, max_val: float):
->>>>>>> 71679963
     return _op_with_optional_float_cast(
         g, "Clip", self, min_f=min_val, max_f=max_val, opset_before=12
     )
@@ -5237,11 +5193,7 @@
 
 @_onnx_symbolic("aten::var_mean")
 @_beartype.beartype
-<<<<<<< HEAD
 def var_mean(g: torchscript.GraphContext, input, *args):
-=======
-def var_mean(g, input, *args):
->>>>>>> 71679963
     # var_mean (and all variance-related functions) has multiple signatures, so need to manually figure
     # out the correct arguments:
     # aten::var_mean(Tensor self, bool unbiased)
@@ -6364,22 +6316,14 @@
 
 
 @_onnx_symbolic("aten::is_pinned")
-<<<<<<< HEAD
 def is_pinned(g: torchscript.GraphContext, self, device=None):
-=======
-def is_pinned(g, self, device=None):
->>>>>>> 71679963
     # Unused by ONNX.
     return None
 
 
 @_onnx_symbolic("prim::ConstantSplit")
 @_beartype.beartype
-<<<<<<< HEAD
 def prim_constant_split(g: torchscript.GraphContext, self, split_size, dim):
-=======
-def prim_constant_split(g, self, split_size, dim):
->>>>>>> 71679963
     size = symbolic_helper._get_tensor_dim_size(self, dim)
     if size is None:
         return symbolic_helper._unimplemented(
@@ -6398,11 +6342,7 @@
 # method, and use the desugared version
 @_onnx_symbolic("prim::ConstantChunk")
 @_beartype.beartype
-<<<<<<< HEAD
 def prim_constant_chunk(g: torchscript.GraphContext, self, chunks, dim):
-=======
-def prim_constant_chunk(g, self, chunks, dim):
->>>>>>> 71679963
     dim_size = symbolic_helper._get_tensor_dim_size(self, dim)
     if dim_size is None:
         return symbolic_helper._unimplemented(
@@ -6414,31 +6354,19 @@
 
 @_onnx_symbolic("prim::shape")
 @_beartype.beartype
-<<<<<<< HEAD
 def prim_shape(g: torchscript.GraphContext, self):
-=======
-def prim_shape(g, self):
->>>>>>> 71679963
     return g.op("Shape", self)
 
 
 @_onnx_symbolic("prim::max")
 @_beartype.beartype
-<<<<<<< HEAD
 def prim_max(g: torchscript.GraphContext, self, other):
-=======
-def prim_max(g, self, other):
->>>>>>> 71679963
     return _op_with_optional_float_cast(g, "Max", self, other, opset_before=12)
 
 
 @_onnx_symbolic("prim::min")
 @_beartype.beartype
-<<<<<<< HEAD
 def prim_min(g: torchscript.GraphContext, self, other=None):
-=======
-def prim_min(g, self, other=None):
->>>>>>> 71679963
     if not other:
         if symbolic_helper._is_packed_list(self):
             self = stack(g, self, g.op("Constant", value_t=torch.tensor([0])))
@@ -6448,27 +6376,18 @@
 
 @_onnx_symbolic("prim::data")
 @_beartype.beartype
-<<<<<<< HEAD
 def prim_data(g: torchscript.GraphContext, self):
-=======
-def prim_data(g, self):
->>>>>>> 71679963
     return self
 
 
 @_onnx_symbolic("prim::layout")
-<<<<<<< HEAD
 def prim_layout(g: torchscript.GraphContext, self):
-=======
-def prim_layout(g, self):
->>>>>>> 71679963
     # Unused by ONNX.
     return None
 
 
 @_onnx_symbolic("prim::ListConstruct")
 @_beartype.beartype
-<<<<<<< HEAD
 def prim_list_construct(g: torchscript.GraphContext, *inputs, **kwargs):
     return None
 
@@ -6498,56 +6417,19 @@
     return None
 
 
-=======
-def prim_list_construct(g, *inputs, **kwargs):
-    return None
-
-
-@_onnx_symbolic("prim::ListUnpack")
-@_beartype.beartype
-def prim_list_unpack(g, *inputs, **kwargs) -> Optional[List[_C.Value]]:
-    if len(inputs) == 1 and inputs[0].node().kind() == "prim::ListConstruct":
-        # Cancel the previous node if it is ListConstruct by returning its inputs
-        # TODO(justinchuby): Use a public method in the helper module
-        return symbolic_helper._unpack_list(inputs[0])
-
-    return None
-
-
-@_onnx_symbolic("prim::TupleConstruct")
-@_beartype.beartype
-def prim_tuple_construct(g, *inputs, **kwargs):
-    return None
-
-
-@_onnx_symbolic("prim::Uninitialized")
-@_beartype.beartype
-def prim_uninitialized(g, *inputs, **kwargs):
-    return None
-
-
->>>>>>> 71679963
 # exists to refine the type of the Value
 # if x is an optional Tensor, unchecked_cast will cast
 # x to Tensor, so the rest of the graph knows that x is a Tensor
 # this doesn't do anything in runtime and is a noop in ONNX
 @_onnx_symbolic("prim::unchecked_cast")
 @_beartype.beartype
-<<<<<<< HEAD
 def prim_unchecked_cast(g: torchscript.GraphContext, self):
-=======
-def prim_unchecked_cast(g, self):
->>>>>>> 71679963
     return self
 
 
 @_onnx_symbolic("prim::dtype")
 @_beartype.beartype
-<<<<<<< HEAD
 def prim_dtype(g: torchscript.GraphContext, self):
-=======
-def prim_dtype(g, self):
->>>>>>> 71679963
     scalar_name = symbolic_helper._try_get_scalar_type(self)
     if scalar_name is None:
         scalar_name = "Float"
@@ -6558,11 +6440,7 @@
 
 @_onnx_symbolic("prim::tolist")
 @_beartype.beartype
-<<<<<<< HEAD
 def prim_tolist(g: torchscript.GraphContext, input, dim_val, elem_ty_val):
-=======
-def prim_tolist(g, input, dim_val, elem_ty_val):
->>>>>>> 71679963
     """tolist is currently supported only for 1D input tensors.
 
     dim_val and elem_ty_val represent dimension and type annotations
@@ -6573,7 +6451,6 @@
         return symbolic_helper._unimplemented("prim::tolist", "dim_val > 1", input)
     return input
 
-<<<<<<< HEAD
 
 # -----------------------------------------------------------------------------
 # Symbolic functions that need extra context
@@ -6598,64 +6475,23 @@
     node = g.original_node
     env = g.env
     params_dict = g.params_dict
-=======
-
-# -----------------------------------------------------------------------------
-# Symbolic functions that need extra context
-# -----------------------------------------------------------------------------
-@_onnx_symbolic("prim::device")
-@_beartype.beartype
-def prim_device(ctx: SymbolicContext, g: _C.Graph, *inputs, **kwargs) -> None:
-    output_type = ctx.cur_node.output().type()
-    if isinstance(output_type, _C.DeviceObjType):
-        return None
-
-    return symbolic_helper._unimplemented(
-        "prim::device",
-        f"output type should be 'DeviceObjType', not '{output_type.kind()}'",
-        ctx.cur_node.output(),
-    )
-
-
-@_onnx_symbolic("prim::Loop")
-@_beartype.beartype
-def prim_loop(ctx: SymbolicContext, g, *inputs, **attrs):
-    n = ctx.cur_node
-    env = ctx.env
-    params_dict = ctx.params_dict
->>>>>>> 71679963
 
     operator_export_type = GLOBALS.operator_export_type
     opset_version = GLOBALS.export_onnx_opset_version
 
-<<<<<<< HEAD
-    new_op_outputs = g.op("Loop", *inputs, outputs=node.outputsSize())
-
-    if isinstance(new_op_outputs, Sequence):
-        new_node = new_op_outputs[0].node()
-    else:
-        new_node = new_op_outputs.node()
-
-    for block in node.blocks():
-=======
-    new_op_outputs = g.op("Loop", *inputs, outputs=n.outputsSize())
-    new_node = (
-        new_op_outputs[0].node() if n.outputsSize() > 1 else new_op_outputs.node()
-    )
-    for b in n.blocks():
->>>>>>> 71679963
-        new_block = new_node.addBlock()
+    old_blocks = tuple(node.blocks())
+    new_op_outputs, new_block_contexts, new_node = torchscript.add_op_with_blocks(
+        g, "Loop", *inputs, outputs=node.outputsSize(), n_blocks=len(old_blocks)
+    )
+
+    for old_block, new_block_context in zip(old_blocks, new_block_contexts):
         # Copy input metadata to subblock
         #
         #   prim::Loop(iter, cond, input_1, ..., input_n)
         #     block0(iter, input_1, ..., input_n)
         #
         # For `Loop` node, copy metadata for `iter`, `input_1`, ..., `input_n`.
-<<<<<<< HEAD
-        for i, b_in in enumerate(block.inputs()):
-=======
-        for i, b_in in enumerate(b.inputs()):
->>>>>>> 71679963
+        for i, b_in in enumerate(old_block.inputs()):
             if i == 0 and i < len(inputs):
                 b_in.setType(inputs[i].type())
             # For optional block inputs, they may switch between None not-None inside
@@ -6668,12 +6504,13 @@
             ):
                 b_in.setType(inputs[i + 1].type())
         torch._C._jit_pass_onnx_block(
-<<<<<<< HEAD
-            block, new_block, operator_export_type, env, False
-=======
-            b, new_block, operator_export_type, env, False  # type:ignore[arg-type]
-        )
-    new_op_outputs = torch._C._jit_pass_fixup_onnx_controlflow_node(
+            old_block,
+            new_block_context.block,
+            operator_export_type,
+            env,
+            False,
+        )
+    fixed_outputs = torch._C._jit_pass_fixup_onnx_controlflow_node(
         new_node, opset_version
     )
     # Run shape type inference for Loop after subblock is converted.
@@ -6681,16 +6518,16 @@
         torch._C._jit_pass_onnx_node_shape_type_inference(
             new_node, params_dict, opset_version
         )
-    return new_op_outputs
+    return fixed_outputs
 
 
 @_onnx_symbolic("prim::If")
 @_beartype.beartype
-def prim_if(ctx: SymbolicContext, g, *inputs, **attrs):
-    n = ctx.cur_node
-    block = ctx.onnx_block
-    env = ctx.env
-    params_dict = ctx.params_dict
+def prim_if(g: torchscript.GraphContext, *inputs, **attrs) -> List[_C.Value]:
+    n = g.original_node
+    block = g.block
+    env = g.env
+    params_dict = g.params_dict
 
     operator_export_type = GLOBALS.operator_export_type
     opset_version = GLOBALS.export_onnx_opset_version
@@ -6731,8 +6568,8 @@
         env = torch._C._jit_pass_onnx_block(
             current_b,
             block,
-            operator_export_type,  # type:ignore[arg-type]
-            env,  # type:ignore[arg-type]
+            operator_export_type,
+            env,
             True,
         )
         if_output_list = list(n.outputs())
@@ -6749,104 +6586,16 @@
             final_b_list.append(onnx_b)
         return final_b_list
     else:
-        new_op_outputs = g.op("If", *inputs, outputs=n.outputsSize())
-        new_node = (
-            new_op_outputs[0].node() if n.outputsSize() > 1 else new_op_outputs.node()
->>>>>>> 71679963
-        )
-    fixed_outputs = torch._C._jit_pass_fixup_onnx_controlflow_node(
-        new_node, opset_version
-    )
-    # Run shape type inference for Loop after subblock is converted.
-    if GLOBALS.onnx_shape_inference:
-        torch._C._jit_pass_onnx_node_shape_type_inference(
-            new_node, params_dict, opset_version
-        )
-    return fixed_outputs
-
-
-@_onnx_symbolic("prim::If")
-@_beartype.beartype
-def prim_if(g: torchscript.GraphContext, *inputs, **attrs) -> List[_C.Value]:
-    n = g.original_node
-    block = g.block
-    env = g.env
-    params_dict = g.params_dict
-
-    operator_export_type = GLOBALS.operator_export_type
-    opset_version = GLOBALS.export_onnx_opset_version
-
-    static_if = inputs[0].node().kind() == "onnx::Constant"
-    if static_if:
-        # Fold static if
-        #
-        # The torch IR
-        # graph(%embedding_matrix.1 : Float(10, 15, strides=[15, 1], requires_grad=0, device=cpu),
-        #    %input.1 : Long(6, strides=[1], requires_grad=0, device=cpu), ...
-        # %65 : Bool(requires_grad=0, device=cpu) = prim::Constant[value={0}]()
-        # %21 : Long(device=cpu) = aten::eq(%20, %64)
-        # %22 : Long(device=cpu) = prim::If(%21)
-        #     block0():
-        #     %23 : Long(device=cpu) = aten::is_floating_point(%input.1)
-        #     -> (%23)
-        #     block1():
-        #     -> (%65)
-        # %input.53 : Tensor, %weight : Tensor = prim::If(%22)
-        #     block0():
-        #     -> (%embedding_matrix.1, %input.1)
-        #     block1():
-        #     -> (%input.1, %embedding_matrix.1)
-        # %26 : int[] = aten::size(%input.53)
-        #
-        # The converted ONNX graph
-        # %10 : Bool(device=cpu) = onnx::Constant[value={0}]()
-        # %14 : Bool(device=cpu) = onnx::Equal(%13, %8)
-        # %15 : Bool(requires_grad=0, device=cpu) = onnx::Constant[value={0}]()
-        # %16 : Long(1, strides=[1], device=cpu) = onnx::Shape(%input.1)
-        input_flag = symbolic_helper._node_get(inputs[0].node(), "value").tolist()
-        const_value = (
-            all(input_flag) if isinstance(input_flag, list) else bool(input_flag)
-        )
-        block_idx = 0 if const_value else 1
-        current_b = list(n.blocks())[block_idx]
-        env = torch._C._jit_pass_onnx_block(
-            current_b,
-            block,
-            operator_export_type,
-            env,
-            True,
-        )
-        if_output_list = list(n.outputs())
-        current_b_list = list(current_b.outputs())
-
-        final_b_list = []
-        for idx in range(len(if_output_list)):
-            if current_b_list[idx] not in env:
-                raise errors.SymbolicValueError(
-                    f"The sub block ATen output {current_b_list[idx]} is not in env.",
-                    current_b_list[idx],
-                )  # type:ignore[operator]
-            onnx_b = env[current_b_list[idx]]
-            final_b_list.append(onnx_b)
-        return final_b_list
-    else:
-        new_op_outputs = g.op("If", *inputs, outputs=n.outputsSize())
-
-        if isinstance(new_op_outputs, Sequence):
-            new_node = new_op_outputs[0].node()
-        else:
-            new_node = new_op_outputs.node()
-
-        for b in n.blocks():
-            new_block = new_node.addBlock()
+        old_blocks = tuple(n.blocks())
+        new_op_outputs, new_block_contexts, new_node = torchscript.add_op_with_blocks(
+            g, "If", *inputs, outputs=n.outputsSize(), n_blocks=len(old_blocks)
+        )
+
+        for old_block, new_block_context in zip(old_blocks, new_block_contexts):
             torch._C._jit_pass_onnx_block(
-                b,
-                new_block,
-<<<<<<< HEAD
+                old_block,
+                new_block_context.block,
                 operator_export_type,
-=======
-                operator_export_type,  # type:ignore[arg-type]
->>>>>>> 71679963
                 env,
                 False,
             )
@@ -6863,22 +6612,14 @@
 
 @_onnx_symbolic("prim::Constant")
 @_beartype.beartype
-<<<<<<< HEAD
 def prim_constant(g: torchscript.GraphContext, *inputs, **attrs):
     node = g.original_node
 
     if node.mustBeNone():
-=======
-def prim_constant(ctx: SymbolicContext, g, *inputs, **attrs):
-    n = ctx.cur_node
-
-    if n.mustBeNone():
->>>>>>> 71679963
         return None
     # This must go before checking for string values, because some device constants
     # have string values, but we want to keep them as unconverted Device types so
     # that eq() can work on them.
-<<<<<<< HEAD
     if isinstance(node.output().type(), _C.DeviceObjType):
         return None
     if node.kindOf("value") == "t":
@@ -6896,42 +6637,14 @@
         f"Unsupported prim::Constant kind: '{node.kindOf('value')}'. "
         f"Please send a bug report at {_constants.PYTORCH_GITHUB_ISSUES_URL}.",
         node.output(),
-=======
-    if isinstance(n.output().type(), _C.DeviceObjType):
-        return None
-    if n.kindOf("value") == "t":
-        return g.op("Constant", value_t=symbolic_helper._node_get(n, "value"))
-    if n.kindOf("value") == "s":
-        return g.op("Constant", value_s=symbolic_helper._node_get(n, "value"))
-    if n.output().type().isSubtypeOf(
-        _C.ListType.ofInts()
-    ) or n.output().type().isSubtypeOf(_C.ListType.ofFloats()):
-        return g.op(
-            "Constant", value_t=torch.tensor(symbolic_helper._node_get(n, "value"))
-        )
-
-    raise errors.SymbolicValueError(
-        f"Unsupported prim::Constant kind: `{n.kindOf('value')}`. "
-        f"Please send a bug report at {_constants.PYTORCH_GITHUB_ISSUES_URL}.",
-        n.output(),
->>>>>>> 71679963
     )
 
 
 @_onnx_symbolic("onnx::Placeholder")
 @_beartype.beartype
-<<<<<<< HEAD
 def onnx_placeholder(g: torchscript.GraphContext, *inputs, **attrs):
     node = g.original_node
     block = g.block
     env = g.env
 
-    return torch._C._jit_onnx_convert_pattern_from_subblock(block, node, env)
-=======
-def onnx_placeholder(ctx: SymbolicContext, g, *inputs, **attrs):
-    n = ctx.cur_node
-    block = ctx.onnx_block
-    env = ctx.env
-
-    return torch._C._jit_onnx_convert_pattern_from_subblock(block, n, env)
->>>>>>> 71679963
+    return torch._C._jit_onnx_convert_pattern_from_subblock(block, node, env)