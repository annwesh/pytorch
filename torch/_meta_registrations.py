--- conflicted
+++ resolved
@@ -1213,56 +1213,8 @@
     return self
 
 
-<<<<<<< HEAD
-@register_meta(
-    [
-        aten.acos_.default,
-        aten.abs_.default,
-        aten.sinc_.default,
-        aten.acosh_.default,
-        aten.sin_.default,
-        aten.sinh_.default,
-        aten.tan_.default,
-        aten.atanh.default,
-        aten.ceil_.default,
-        aten.cos_.default,
-        aten.cosh_.default,
-        aten.neg_.default,
-        aten.round_.default,
-        aten.asin_.default,
-        aten.asinh_.default,
-        aten.atanh_.default,
-        aten.tanh_.default,
-        aten.rsqrt_.default,
-        aten.reciprocal_.default,
-        aten.log10_.default,
-        aten.log1p_.default,
-        aten.log2_.default,
-        aten.log_.default,
-        aten.exp_.default,
-        aten.exp2_.default,
-        aten.expm1_.default,
-        aten.floor_.default,
-        aten.sgn_.default,
-        aten.atan_.default,
-    ]
-)
-def meta_unary_inplace(self, **kwargs):
-    meta_tensor = _elementwise_meta(
-        self, type_promotion=ELEMENTWISE_PRIM_TYPE_PROMOTION_KIND.DEFAULT
-    )
-    # sanity check
-    assert meta_tensor.stride() == self.stride()
-    assert meta_tensor.dtype == self.dtype
-    return self
-
-
-@register_meta([aten.round.default, aten.round.decimals])
-def meta_unary_impl(self, **kwargs):
-=======
 @register_meta([aten.round.default, aten.round.decimals])
 def meta_round(self, **kwargs):
->>>>>>> 9c0bf938
     return _elementwise_meta(
         self, type_promotion=ELEMENTWISE_PRIM_TYPE_PROMOTION_KIND.DEFAULT
     )
