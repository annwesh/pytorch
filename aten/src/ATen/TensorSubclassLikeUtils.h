#pragma once
#include <ATen/ATen.h>
<<<<<<< HEAD
#include <ATen/core/IListRef.h>
=======
#include <c10/core/impl/TorchDispatchModeTLS.h>
>>>>>>> b6aff323

namespace at {

// Note [Tensor-subclass-like Tensors]
// Tensor-subclass-like is defined as:
// - a Tensor subclass (via __torch_dispatch__ in Python or extending
//   TensorImpl in C++)
// - anything else that shares the same perils as Tensor subclasses.
//   For example, many Tensor subclasses do not have storage and meta Tensors
//   do not have storage either, so meta Tensors belong here.
//
// We should ensure that PyTorch internals supports Tensor-subclass-like
// objects. In particular, Tensor-subclass-like objects struggle with two
// classes of operations that are problematic for Tensor subclasses:
// 1. Because some Tensor subclasses do not have storage, .item() or
//    .data_ptr() calls are not good.
// 2. Certain in-place operations can eliminate the typing of the Tensor
//    subclass. For example:
//    >>> torch.zeros(input.sizes(), grad.options()).diag().copy_(input)
//    If input is a Tensor subclass, then the above ends up either erroring out
//    or returning a regular non-Tensor-subclass Tensor!

constexpr auto kFunctorchWrappedTensors = DispatchKeySet(
    {DispatchKey::FuncTorchGradWrapper, DispatchKey::FuncTorchBatched});

constexpr auto kTensorSubclassLike =
    kFunctorchWrappedTensors |
    DispatchKeySet(
        {// WARNING: DO NOT put combined backend component + functionality keys
         // here, you will incorrectly always match on the functionality key
         // no matter the backend component
         DispatchKey::Batched,
         DispatchKey::Sparse,
         DispatchKey::SparseCsrCPU,
         DispatchKey::SparseCsrCUDA,
         DispatchKey::Python}) |
    DispatchKeySet(BackendComponent::MetaBit);

inline bool isTensorSubclassLike(const Tensor& tensor) {
  if (c10::impl::dispatch_mode_enabled())
    return true;
  auto key_set = tensor.unsafeGetTensorImpl()->key_set();
  return !(key_set & kTensorSubclassLike).empty();
}

inline bool areAnyTensorSubclassLike(TensorList tensors) {
  if (c10::impl::dispatch_mode_enabled())
    return true;
  return std::any_of(tensors.begin(), tensors.end(), isTensorSubclassLike);
}

<<<<<<< HEAD
inline bool areAnyOptionalTensorSubclassLike(IOptTensorListRef tensors) {
=======
inline bool areAnyOptionalTensorSubclassLike(
    const c10::List<c10::optional<Tensor>>& tensors) {
  if (c10::impl::dispatch_mode_enabled())
    return true;
>>>>>>> b6aff323
  return std::any_of(
      tensors.begin(), tensors.end(), [](const auto& opt_tensor) {
        return (opt_tensor.has_value() && isTensorSubclassLike(*opt_tensor));
      });
}

} // namespace at<|MERGE_RESOLUTION|>--- conflicted
+++ resolved
@@ -1,10 +1,7 @@
 #pragma once
 #include <ATen/ATen.h>
-<<<<<<< HEAD
+#include <c10/core/impl/TorchDispatchModeTLS.h>
 #include <ATen/core/IListRef.h>
-=======
-#include <c10/core/impl/TorchDispatchModeTLS.h>
->>>>>>> b6aff323
 
 namespace at {
 
@@ -56,17 +53,13 @@
   return std::any_of(tensors.begin(), tensors.end(), isTensorSubclassLike);
 }
 
-<<<<<<< HEAD
 inline bool areAnyOptionalTensorSubclassLike(IOptTensorListRef tensors) {
-=======
-inline bool areAnyOptionalTensorSubclassLike(
-    const c10::List<c10::optional<Tensor>>& tensors) {
   if (c10::impl::dispatch_mode_enabled())
     return true;
->>>>>>> b6aff323
   return std::any_of(
       tensors.begin(), tensors.end(), [](const auto& opt_tensor) {
-        return (opt_tensor.has_value() && isTensorSubclassLike(*opt_tensor));
+        return (
+            opt_tensor.has_value() && isTensorSubclassLike(opt_tensor.value()));
       });
 }
 
