#include <ATen/ATen.h>
#include <ATen/AccumulateType.h>
#include <ATen/cuda/CUDAApplyUtils.cuh>
#include <ATen/CUDAGeneratorImpl.h>
#include <ATen/cuda/detail/IndexUtils.cuh>
#include <ATen/cuda/detail/TensorInfo.cuh>
#include <ATen/cuda/CUDAGraphsUtils.cuh>
#include <c10/macros/Macros.h>
#include <curand_kernel.h>

#include <ATen/native/TensorIterator.h>
#include <ATen/native/cuda/Loops.cuh>
#include <ATen/native/cuda/MemoryAccess.cuh>

#include <THC/THCGeneral.h>

namespace at{
namespace native{

namespace {

// philox generates 128 bits of randomness at a time. Kernel uses this explicitly by putting suitably transformed result into float4
// for all members of float4 to be consumed UNROLL has to be 4. Don't change!
// Note: VEC <= 4 (and in most real-world cases will be 4), so same logic applies.
const int UNROLL = 4;

template <
    typename scalar_t,
    typename accscalar_t,
    typename IndexType,
    int ADims,
    int VEC>
#if __CUDA_ARCH__ >= 350 || defined __HIP_PLATFORM_HCC__
C10_LAUNCH_BOUNDS_2(256, 4)
#endif
<<<<<<< HEAD
__global__ void
fused_dropout_kernel_vec(at::cuda::detail::TensorInfo<scalar_t, IndexType> a,
                         at::cuda::detail::TensorInfo<scalar_t, IndexType> b,
                         at::cuda::detail::TensorInfo<bool, IndexType> c,
                         IndexType totalElements, accscalar_t p,
                         accscalar_t scale,
                         PhiloxCudaState philox_args) {
=======
__global__ void fused_dropout_kernel_vec(
    at::cuda::detail::TensorInfo<scalar_t, IndexType> a,
    at::cuda::detail::TensorInfo<scalar_t, IndexType> b,
    at::cuda::detail::TensorInfo<uint8_t, IndexType> c,
    IndexType totalElements,
    accscalar_t p,
    PhiloxCudaState philox_args) {
>>>>>>> 30c96c94
  // make sure we don't break assumption that we can't have > 4 elements / thread
  static_assert(VEC <= 4, "Value of VEC must be in [2, 4]");

  using LoadT = memory::aligned_vector<scalar_t, VEC>;
  using MaskLoadT = memory::aligned_vector<bool, VEC>;

  auto seeds = at::cuda::philox::unpack(philox_args);
  IndexType idx = blockIdx.x * blockDim.x + threadIdx.x;
  curandStatePhilox4_32_10_t state;
  curand_init(std::get<0>(seeds),
              idx,
              std::get<1>(seeds),
              &state);

  // Helps align the total number of times curand_uniform4 is called by each thread for the same totalElements
  // in the vec=2 and vec=4 cases.
  bool gridxvec_loop_state = 0;

  float4 rand;

  // Note: Vectorized loads means we'll stride each thread by an additional VEC factor, as we'll load VEC elements at a time
  for (IndexType linearIndex = idx * VEC;
      linearIndex < totalElements;
      linearIndex += gridDim.x * blockDim.x * VEC) {
    // local storage
    scalar_t src[VEC];
    // We'll use this to actually cause vectorized loads later
    LoadT *value = reinterpret_cast<LoadT*>(&src);

    //curand_uniform_double was pure evil anyway, not doing what it promises, and there's nothing for halfs, so generate float for everything
    // Note: need a new set of random values per 4 elements -- we'll handle VEC elements in this thread, so need ceil(VEC / 4)
    // sets of rand.
    if ((VEC == 4) || (gridxvec_loop_state == 0)) {
      rand = curand_uniform4(&state);
    } else {
      // sets up the last two values we generated last iteration to be used this iteration.
      rand.x = rand.z;
      rand.y = rand.w;
      gridxvec_loop_state ^= 1;
    }

    rand.x = rand.x < p;
    rand.y = rand.y < p;
    if (VEC == 4) {
      rand.z = rand.z < p;
      rand.w = rand.w < p;
    }

    // Note: We explicitly check for is_contiguous() before launching the vectorized kernel
    // and replace IndexToOffset call with linearIndex to allow vectorization of NHWC (or other)
    // ordering.
    // Single vectorized load
    *value = *reinterpret_cast<LoadT*>(&a.data[linearIndex]);

    scalar_t r[VEC];
    bool mask[VEC];

    // Perform the actual computation
    #pragma unroll
    for (int ii = 0; ii < VEC; ii++) {
      r[ii] = src[ii]*(&rand.x)[ii]*scale;
      mask[ii] = (bool)(&rand.x)[ii];
    }
    // Vectorized writes for both mask & result
    *(reinterpret_cast<LoadT*>(&b.data[linearIndex])) = *reinterpret_cast<LoadT*>(&r[0]);
    *(reinterpret_cast<MaskLoadT*>(&c.data[linearIndex])) = *reinterpret_cast<MaskLoadT*>(&mask[0]);

    __syncthreads();
  }
}

template <
    typename scalar_t,
    typename accscalar_t,
    typename IndexType,
    int ADims,
    int BDims = ADims>
#if __CUDA_ARCH__ >= 350 || defined __HIP_PLATFORM_HCC__
C10_LAUNCH_BOUNDS_2(256, 4)
#endif
<<<<<<< HEAD
__global__ void
fused_dropout_kernel(cuda::detail::TensorInfo<scalar_t, IndexType> a,
                     cuda::detail::TensorInfo<scalar_t, IndexType> b,
                     cuda::detail::TensorInfo<bool, IndexType> c,
                     IndexType totalElements, accscalar_t p,
                     accscalar_t scale,
                     PhiloxCudaState philox_args) {
=======
__global__ void fused_dropout_kernel(
    cuda::detail::TensorInfo<scalar_t, IndexType> a,
    cuda::detail::TensorInfo<scalar_t, IndexType> b,
    cuda::detail::TensorInfo<uint8_t, IndexType> c,
    IndexType totalElements,
    accscalar_t p,
    PhiloxCudaState philox_args) {
>>>>>>> 30c96c94
  auto seeds = at::cuda::philox::unpack(philox_args);
  IndexType idx = blockIdx.x * blockDim.x + threadIdx.x;
  curandStatePhilox4_32_10_t state;
  curand_init(std::get<0>(seeds),
              idx,
              std::get<1>(seeds),
              &state);

  IndexType rounded_size = ((totalElements - 1)/(blockDim.x * gridDim.x * UNROLL)+1) *
        blockDim.x * gridDim.x * UNROLL;
  for (IndexType linearIndex = idx;
       linearIndex < rounded_size;
       linearIndex += gridDim.x * blockDim.x*UNROLL) {
//curand_uniform_double was pure evil anyway, not doing what it promises, and there's nothing for halfs, so generate float for everything
       float4 rand = curand_uniform4(&state);
       scalar_t src[UNROLL];
       rand.x = rand.x < p;
       rand.y = rand.y < p;
       rand.z = rand.z < p;
       rand.w = rand.w < p;
       for (int ii = 0; ii < UNROLL; ii++) {
           IndexType li = linearIndex + blockDim.x * gridDim.x * ii;
           if (li < totalElements) {
    // Convert `linearIndex` into an offset of `a`
               const IndexType aOffset =
                   cuda::detail::IndexToOffset<scalar_t, IndexType, ADims>::get(li, a);
               src[ii] = a.data[aOffset];
           }
       }
       for (int ii = 0; ii < UNROLL; ii++) {
           IndexType li = linearIndex + blockDim.x * gridDim.x * ii;
           if (li < totalElements) {
    // Convert `linearIndex` into an offset of `b`
               const IndexType bOffset =
                   cuda::detail::IndexToOffset<scalar_t, IndexType, BDims>::get(li, b);
               b.data[bOffset] = src[ii]*(&rand.x)[ii]*scale;
               c.data[bOffset] = (bool)(&rand.x)[ii];
           }
       }
       __syncthreads();
  }
}

template<typename scalar_t, typename accscalar_t>
void masked_scale_kernel(at::Tensor& ret, const at::Tensor src, const at::Tensor mask, accscalar_t scale){
   auto iter = at::TensorIteratorConfig()
     .check_all_same_dtype(false)
     .add_output(ret)
     .add_input(src)
     .add_input(mask)
     .build();

   at::native::gpu_kernel(
       iter,
       [=]GPU_LAMBDA(const scalar_t src_val, const bool mask_val) -> scalar_t {
          return (float)mask_val * src_val * scale;
       });
}

template <typename scalar_t>
int get_vector_size(at::Tensor self, at::Tensor ret, at::Tensor mask) {
  int vec_size = 4;
  // get the vector size
  if (!self.is_non_overlapping_and_dense() || !ret.is_non_overlapping_and_dense() || !mask.is_non_overlapping_and_dense()) {
    vec_size = 1;
  } else {
    vec_size = memory::can_vectorize_up_to<scalar_t>((char*)self.data_ptr());
  }

  // check that we'd have no remainders - prefer a smaller vector size with no remainders over a larger vector and remainder.
  bool can_vectorize = true;
  do {
    can_vectorize = self.numel() % vec_size == 0 && ret.numel() % vec_size == 0 && mask.numel() % vec_size == 0;
    if (!can_vectorize) vec_size /= 2;
  } while (vec_size > 1 && !can_vectorize);
  return can_vectorize ? vec_size : 1;
}

template <typename index_type>
inline void launcher(
    const Tensor& self,
    Tensor& ret,
    Tensor& mask,
    double p,
    double scale,
    const int64_t nelem,
    const PhiloxCudaState rng_engine_inputs,
    dim3 grid,
    dim3 dim_block) {
  AT_DISPATCH_FLOATING_TYPES_AND2(
      at::ScalarType::Half,
      at::ScalarType::BFloat16,
      self.scalar_type(),
      "fused_dropout",
      [&] {
        using accscalar_t = acc_type<scalar_t, true>;
        accscalar_t pa = (accscalar_t)(p);
        accscalar_t casted_scale = (accscalar_t)(scale);
        auto self_info =
            cuda::detail::getTensorInfo<scalar_t, index_type>(self);
        auto ret_info =
            cuda::detail::getTensorInfo<scalar_t, index_type>(ret);
        auto mask_info =
            cuda::detail::getTensorInfo<bool, index_type>(mask);
        self_info.collapseDims();
        ret_info.collapseDims();
        mask_info.collapseDims(); // ret and mask are collapsed to 1d
                                  // contiguous tensor

        int vec_size = get_vector_size<scalar_t>(self, ret, mask);

        if (vec_size > 1) {
          switch (vec_size) {
            case 4:
              fused_dropout_kernel_vec<
                  scalar_t,
                  accscalar_t,
                  index_type,
                  1,
                  4>
                  <<<grid, dim_block, 0, at::cuda::getCurrentCUDAStream()>>>(
                      self_info,
                      ret_info,
                      mask_info,
                      nelem,
                      pa,
                      casted_scale,
                      rng_engine_inputs);
              C10_CUDA_KERNEL_LAUNCH_CHECK();
              break;
            case 2:
              fused_dropout_kernel_vec<
                  scalar_t,
                  accscalar_t,
                  index_type,
                  1,
                  2>
                  <<<grid, dim_block, 0, at::cuda::getCurrentCUDAStream()>>>(
                      self_info,
                      ret_info,
                      mask_info,
                      nelem,
                      pa,
                      casted_scale,
                      rng_engine_inputs);
              C10_CUDA_KERNEL_LAUNCH_CHECK();
              break;
          }
        } else {
          switch (self_info.dims) {
            case 1:
              fused_dropout_kernel<scalar_t, accscalar_t, index_type, 1>
                  <<<grid, dim_block, 0, at::cuda::getCurrentCUDAStream()>>>(
                      self_info,
                      ret_info,
                      mask_info,
                      nelem,
                      pa,
                      casted_scale,
                      rng_engine_inputs);
              C10_CUDA_KERNEL_LAUNCH_CHECK();
              break;
            default:
              if (!self.is_contiguous() && ret.is_contiguous() &&
                  mask.is_contiguous()) {
                fused_dropout_kernel<scalar_t, accscalar_t, index_type, -1, 1>
                    <<<grid,
                        dim_block,
                        0,
                        at::cuda::getCurrentCUDAStream()>>>(
                        self_info,
                        ret_info,
                        mask_info,
                        nelem,
                        pa,
                        casted_scale,
                        rng_engine_inputs);
                C10_CUDA_KERNEL_LAUNCH_CHECK();
              } else {
                fused_dropout_kernel<scalar_t, accscalar_t, index_type, -1>
                    <<<grid,
                        dim_block,
                        0,
                        at::cuda::getCurrentCUDAStream()>>>(
                        self_info,
                        ret_info,
                        mask_info,
                        nelem,
                        pa,
                        casted_scale,
                        rng_engine_inputs);
                C10_CUDA_KERNEL_LAUNCH_CHECK();
              }
          }
        }
      });
}

} //anonymous namespace

std::tuple<Tensor,Tensor>
native_dropout_cuda(const Tensor& self, double p, double scale, bool train){
  TORCH_CHECK(train, "Train parameter is incorrectly set!");
  auto gen = get_generator_or_default<CUDAGeneratorImpl>(c10::nullopt, cuda::detail::getDefaultCUDAGenerator());
  Tensor ret = at::empty_like(self);
  Tensor mask = at::empty_like(self, self.options().dtype(kBool));
  const int64_t nelem = self.numel();
//empty tensors should not get here, but just in case, avoid FPE
  if (nelem==0) return std::tuple<Tensor,Tensor>(self, mask);
  const int64_t block_size = 256;
  unsigned int blocks_per_sm = at::cuda::getCurrentDeviceProperties()->maxThreadsPerMultiProcessor/block_size;
  dim3 dim_block(block_size);
  dim3 grid((nelem + block_size -1)/block_size);
  grid.x = std::min((unsigned int)at::cuda::getCurrentDeviceProperties()->multiProcessorCount * blocks_per_sm, grid.x);
//number of times random will be generated per thread, to offset philox counter in thc random state
  int64_t counter_offset = ((nelem - 1)/(block_size*grid.x*UNROLL)+1)*UNROLL;
  PhiloxCudaState rng_engine_inputs;
  {
    // See Note [Acquire lock when using random generators]
    std::lock_guard<std::mutex> lock(gen->mutex_);
    rng_engine_inputs = gen->philox_cuda_state(counter_offset);
  }
  if (cuda::detail::canUse32BitIndexMath(self)){
    launcher<unsigned int>(
        self, ret, mask, p, scale, nelem, rng_engine_inputs, grid, dim_block);
  } else {
    launcher<uint64_t>(
        self, ret, mask, p, scale, nelem, rng_engine_inputs, grid, dim_block);
  }
  return std::tuple<Tensor,Tensor>(ret, mask);
}

Tensor native_dropout_backward_cuda(const Tensor& grad, const Tensor& mask, double scale){
   Tensor ret = at::empty_like(grad, grad.suggest_memory_format());
   TORCH_CHECK(mask.scalar_type() == at::ScalarType::Bool, "Mask should be Bool Scalar Type", mask.scalar_type());
   AT_DISPATCH_FLOATING_TYPES_AND2(at::ScalarType::Half, at::ScalarType::BFloat16, ret.scalar_type(), "masked_scale", [&] {
      using accscalar_t = acc_type<scalar_t, true>;
      masked_scale_kernel<scalar_t>(ret, grad, mask, (accscalar_t)scale);
  });
  return ret;
}

}
}<|MERGE_RESOLUTION|>--- conflicted
+++ resolved
@@ -33,7 +33,6 @@
 #if __CUDA_ARCH__ >= 350 || defined __HIP_PLATFORM_HCC__
 C10_LAUNCH_BOUNDS_2(256, 4)
 #endif
-<<<<<<< HEAD
 __global__ void
 fused_dropout_kernel_vec(at::cuda::detail::TensorInfo<scalar_t, IndexType> a,
                          at::cuda::detail::TensorInfo<scalar_t, IndexType> b,
@@ -41,15 +40,6 @@
                          IndexType totalElements, accscalar_t p,
                          accscalar_t scale,
                          PhiloxCudaState philox_args) {
-=======
-__global__ void fused_dropout_kernel_vec(
-    at::cuda::detail::TensorInfo<scalar_t, IndexType> a,
-    at::cuda::detail::TensorInfo<scalar_t, IndexType> b,
-    at::cuda::detail::TensorInfo<uint8_t, IndexType> c,
-    IndexType totalElements,
-    accscalar_t p,
-    PhiloxCudaState philox_args) {
->>>>>>> 30c96c94
   // make sure we don't break assumption that we can't have > 4 elements / thread
   static_assert(VEC <= 4, "Value of VEC must be in [2, 4]");
 
@@ -130,7 +120,6 @@
 #if __CUDA_ARCH__ >= 350 || defined __HIP_PLATFORM_HCC__
 C10_LAUNCH_BOUNDS_2(256, 4)
 #endif
-<<<<<<< HEAD
 __global__ void
 fused_dropout_kernel(cuda::detail::TensorInfo<scalar_t, IndexType> a,
                      cuda::detail::TensorInfo<scalar_t, IndexType> b,
@@ -138,15 +127,6 @@
                      IndexType totalElements, accscalar_t p,
                      accscalar_t scale,
                      PhiloxCudaState philox_args) {
-=======
-__global__ void fused_dropout_kernel(
-    cuda::detail::TensorInfo<scalar_t, IndexType> a,
-    cuda::detail::TensorInfo<scalar_t, IndexType> b,
-    cuda::detail::TensorInfo<uint8_t, IndexType> c,
-    IndexType totalElements,
-    accscalar_t p,
-    PhiloxCudaState philox_args) {
->>>>>>> 30c96c94
   auto seeds = at::cuda::philox::unpack(philox_args);
   IndexType idx = blockIdx.x * blockDim.x + threadIdx.x;
   curandStatePhilox4_32_10_t state;
