from dataclasses import dataclass
from enum import Enum
from typing import Dict, List, Optional, Sequence, Set, TypeVar, Union

from torchgen.model import (
    Argument,
    BackendIndex,
    BaseTy,
    FunctionSchema,
    NativeFunction,
    NativeFunctionsGroup,
    NativeFunctionsViewGroup,
    ScalarType,
    SelfArgument,
    TensorOptionsArguments,
)

_T = TypeVar("_T")

TENSOR_LIST_LIKE_CTYPES = [
    "at::TensorList",
    "const c10::List<c10::optional<at::Tensor>> &",
    "const at::ITensorListRef &",
    "const at::IOptTensorListRef &",
]

# An ArgName is just the str name of the argument in schema;
# but in some special circumstances, we may add a little extra
# context.  The Enum SpecialArgName covers all of these cases;
# grep for their construction sites to see when they can occr.

SpecialArgName = Enum("SpecialArgName", ("possibly_redundant_memory_format",))
ArgName = Union[str, SpecialArgName]

# This class shouldn't be created directly; instead, use/create one of the singletons below.
@dataclass(frozen=True)
class BaseCppType:
    ns: Optional[str]
    name: str

    def __str__(self) -> str:
        if self.ns is None or self.ns == "":
            return self.name
        return f"{self.ns}::{self.name}"


# The set of all non-templated, valid, fully-qualified names of C++ types that are used in the codegen.
# Templated types get their own dataclass, mainly to make namespace parsing easier.
byteT = BaseCppType("", "uint8_t")
charT = BaseCppType("", "int8_t")
shortT = BaseCppType("", "int16_t")
# It would be more symmetric for this to be called intT, but it easy to mix
# this up with JIT int (which is int64_t in C++), so we intentionally don't
# define intT to make it obvious when you've stuffed it up
int32T = BaseCppType("", "int32_t")
longT = BaseCppType("", "int64_t")
halfT = BaseCppType("at", "Half")
doubleT = BaseCppType("", "double")
floatT = BaseCppType("", "float")
complexHalfT = BaseCppType(
    "c10", "complex<c10::Half>"
)  # stuffing template param here is an abuse
complexFloatT = BaseCppType("c10", "complex<float>")
complexDoubleT = BaseCppType("c10", "complex<double>")
boolT = BaseCppType("", "bool")
bfloat16T = BaseCppType("at", "BFloat16")
voidT = BaseCppType("", "void")
stringT = BaseCppType("c10", "string_view")
generatorT = BaseCppType("at", "Generator")
scalarTypeT = BaseCppType("at", "ScalarType")
tensorT = BaseCppType("at", "Tensor")
optionalTensorRefT = BaseCppType("at", "OptionalTensorRef")
tensorListT = BaseCppType("at", "TensorList")
iTensorListRefT = BaseCppType("at", "ITensorListRef")
iOptTensorListRefT = BaseCppType("at", "IOptTensorListRef")
dimnameT = BaseCppType("at", "Dimname")
dimnameListT = BaseCppType("at", "DimnameList")
dimVectorT = BaseCppType("at", "DimVector")
layoutT = BaseCppType("at", "Layout")
deviceT = BaseCppType("at", "Device")
scalarT = BaseCppType("at", "Scalar")
optionalScalarRefT = BaseCppType("at", "OptionalScalarRef")
memoryFormatT = BaseCppType("at", "MemoryFormat")
qschemeT = BaseCppType("at", "QScheme")
storageT = BaseCppType("at", "Storage")
streamT = BaseCppType("at", "Stream")
intArrayRefT = BaseCppType("at", "IntArrayRef")
optionalIntArrayRefT = BaseCppType("at", "OptionalIntArrayRef")
tensorOptionsT = BaseCppType("at", "TensorOptions")
typeAndSizeT = BaseCppType("torch::autograd::generated", "TypeAndSize")
tensorGeometryT = BaseCppType("at", "TensorGeometry")
SymIntT = BaseCppType("c10", "SymInt")
symIntArrayRefT = BaseCppType("c10", "SymIntArrayRef")

# Types representing template parameters.  Technically, we probably shouldn't
# represent them this way in codegen, but it was pretty convenient.
scalar_t = BaseCppType("", "scalar_t")
opmath_t = BaseCppType("", "opmath_t")

ScalarTypeToCppMapping: Dict[ScalarType, BaseCppType] = {
    ScalarType.Byte: byteT,
    ScalarType.Char: charT,
    ScalarType.Short: shortT,
    ScalarType.Int: int32T,
    ScalarType.Long: longT,
    ScalarType.Half: halfT,
    ScalarType.Float: floatT,
    ScalarType.Double: doubleT,
    ScalarType.ComplexHalf: complexHalfT,
    ScalarType.ComplexFloat: complexFloatT,
    ScalarType.ComplexDouble: complexDoubleT,
    ScalarType.Bool: boolT,
    ScalarType.BFloat16: bfloat16T,
}

BaseTypeToCppMapping: Dict[BaseTy, BaseCppType] = {
    BaseTy.int: longT,
    BaseTy.float: doubleT,
    BaseTy.bool: boolT,
    BaseTy.str: stringT,
    BaseTy.Generator: generatorT,
    BaseTy.ScalarType: scalarTypeT,
    BaseTy.Tensor: tensorT,
    BaseTy.Dimname: dimnameT,
    BaseTy.DimVector: dimVectorT,
    BaseTy.Layout: layoutT,
    BaseTy.Device: deviceT,
    BaseTy.Scalar: scalarT,
    BaseTy.MemoryFormat: memoryFormatT,
    BaseTy.QScheme: qschemeT,
    BaseTy.Storage: storageT,
    BaseTy.Stream: streamT,
    BaseTy.SymInt: SymIntT,
}

# CTypes encode C++ type structure as needed for translation.


@dataclass(frozen=True)
class BaseCType:
    type: BaseCppType

    def cpp_type(self, *, strip_ref: bool = False) -> str:
        return str(self.type)

    # For BC reasons, we don't want to introduce at:: namespaces to RegistrationDeclarations.yaml
    # TODO: Kill this when we eventually remove it!
    def cpp_type_registration_declarations(self) -> str:
        return str(self.type).replace("at::", "")

    def remove_const_ref(self) -> "CType":
        return self


@dataclass(frozen=True)
class ConstRefCType:
    elem: "CType"

    def cpp_type(self, *, strip_ref: bool = False) -> str:
        if strip_ref:
            return self.elem.cpp_type(strip_ref=strip_ref)
        return f"const {self.elem.cpp_type()} &"

    def cpp_type_registration_declarations(self) -> str:
        return f"const {self.elem.cpp_type_registration_declarations()} &"

    def remove_const_ref(self) -> "CType":
        return self.elem.remove_const_ref()


@dataclass(frozen=True)
class MutRefCType:
    elem: "CType"

    def cpp_type(self, *, strip_ref: bool = False) -> str:
        if strip_ref:
            return self.elem.cpp_type(strip_ref=strip_ref)
        return f"{self.elem.cpp_type()} &"

    def cpp_type_registration_declarations(self) -> str:
        return f"{self.elem.cpp_type_registration_declarations()} &"

    def remove_const_ref(self) -> "CType":
        return self.elem.remove_const_ref()


@dataclass(frozen=True)
class OptionalCType:
    elem: "CType"

    def cpp_type(self, *, strip_ref: bool = False) -> str:
        # Do not pass `strip_ref` recursively.
        return f"c10::optional<{self.elem.cpp_type()}>"

    def cpp_type_registration_declarations(self) -> str:
        return f"c10::optional<{self.elem.cpp_type_registration_declarations()}>"

    def remove_const_ref(self) -> "CType":
        return OptionalCType(self.elem.remove_const_ref())


@dataclass(frozen=True)
class ListCType:
    elem: "CType"

    def cpp_type(self, *, strip_ref: bool = False) -> str:
        # Do not pass `strip_ref` recursively.
        return f"c10::List<{self.elem.cpp_type()}>"

    def cpp_type_registration_declarations(self) -> str:
        return f"c10::List<{self.elem.cpp_type_registration_declarations()}>"

    def remove_const_ref(self) -> "CType":
        return ListCType(self.elem.remove_const_ref())


@dataclass(frozen=True)
class ArrayRefCType:
    elem: "CType"

    def cpp_type(self, *, strip_ref: bool = False) -> str:
        # Do not pass `strip_ref` recursively.
        return f"at::ArrayRef<{self.elem.cpp_type()}>"

    def cpp_type_registration_declarations(self) -> str:
        return f"ArrayRef<{self.elem.cpp_type_registration_declarations()}>"

    def remove_const_ref(self) -> "CType":
        return ArrayRefCType(self.elem.remove_const_ref())


@dataclass(frozen=True)
class VectorCType:
    elem: "CType"

    def cpp_type(self, *, strip_ref: bool = False) -> str:
        # Do not pass `strip_ref` recursively.
        return f"::std::vector<{self.elem.cpp_type()}>"

    def cpp_type_registration_declarations(self) -> str:
        return f"::std::vector<{self.elem.cpp_type_registration_declarations()}>"

    def remove_const_ref(self) -> "CType":
        return VectorCType(self.elem.remove_const_ref())


@dataclass(frozen=True)
class ArrayCType:
    elem: "CType"
    size: int

    def cpp_type(self, *, strip_ref: bool = False) -> str:
        # Do not pass `strip_ref` recursively.
        return f"::std::array<{self.elem.cpp_type()},{self.size}>"

    def cpp_type_registration_declarations(self) -> str:
        return f"::std::array<{self.elem.cpp_type_registration_declarations()},{self.size}>"

    def remove_const_ref(self) -> "CType":
        return ArrayCType(self.elem.remove_const_ref(), self.size)


@dataclass(frozen=True)
class TupleCType:
    elems: List["CType"]

    def cpp_type(self, *, strip_ref: bool = False) -> str:
        # Do not pass `strip_ref` recursively.
        return f'::std::tuple<{",".join([e.cpp_type() for e in self.elems])}>'

    def cpp_type_registration_declarations(self) -> str:
        return f'::std::tuple<{",".join([e.cpp_type_registration_declarations() for e in self.elems])}>'

    def remove_const_ref(self) -> "CType":
        return TupleCType([e.remove_const_ref() for e in self.elems])


@dataclass(frozen=True)
class VectorizedCType:
    # This template is explicitly specialized, so the only valid
    # elems are those we have specializations for (e.g., float, double, ...)
    # scalar_t is also a common argument here (when we are codegen in
    # a templated context)
    elem: BaseCType

    def cpp_type(self, *, strip_ref: bool = False) -> str:
        return f"at::vec::Vectorized<{self.elem.cpp_type()}>"

    def cpp_type_registration_declarations(self) -> str:
        raise NotImplementedError

    def remove_const_ref(self) -> "CType":
        return self


CType = Union[
    BaseCType,
    OptionalCType,
    ConstRefCType,
    MutRefCType,
    ListCType,
    ArrayRefCType,
    ArrayCType,
    VectorCType,
    TupleCType,
    VectorizedCType,
]

# A NamedCType is short for Named C++ semantic type.  A NamedCType represents a C++ type, plus
# semantic information about what it represents.  For example, consider the
# argument "bool pin_memory"; its normal C++ type is "bool", but its C++
# semantic type also keeps track that this represents a "pin_memory"; you can't
# just use a random other boolean in a context where you need a "pin_memory"!
#


@dataclass(frozen=True)
class NamedCType:
    name: ArgName
    type: CType

    def cpp_type(self, *, strip_ref: bool = False) -> str:
        return self.type.cpp_type(strip_ref=strip_ref)

    # For BC reasons, we don't want to introduce at:: namespaces to RegistrationDeclarations.yaml
    # TODO: Kill this when we eventually remove it!
    def cpp_type_registration_declarations(self) -> str:
        return self.type.cpp_type_registration_declarations()

    def remove_const_ref(self) -> "NamedCType":
        return NamedCType(self.name, self.type.remove_const_ref())

    def with_name(self, name: str) -> "NamedCType":
        return NamedCType(name, self.type)


# A binding represents any C++ binding site for a formal parameter.
# We don't distinguish between binding sites for different APIs;
# instead, all of the important distinctions are encoded in CType,
# which you can use to figure out if a given Binding is appropriate
# for use in another context.  (See torchgen.api.translate)


@dataclass(frozen=True)
class Binding:
    name: str
    nctype: NamedCType
    argument: Union[Argument, TensorOptionsArguments, SelfArgument]
    # TODO: maybe don't represent default here
    default: Optional[str] = None

    def rename(self, name: str) -> "Binding":
        return Binding(
            name=name,
            nctype=self.nctype,
            argument=self.argument,
            default=self.default,
        )

    @property
    def type(self) -> str:
        return self.nctype.cpp_type()

    def no_default(self) -> "Binding":
        return Binding(
            name=self.name,
            nctype=self.nctype,
            default=None,
            argument=self.argument,
        )

    def decl(self, *, func_ptr_cast: bool = False) -> str:
        mb_default = ""
        if self.default is not None:
            mb_default = f"={self.default}"

        # casting only needs to know the type
        if func_ptr_cast:
            return f"{self.type}"
        else:
            return f"{self.type} {self.name}{mb_default}"

    # For BC reasons, we don't want to introduce at:: namespaces to RegistrationDeclarations.yaml
    # TODO: Kill this when we eventually remove it!
    def decl_registration_declarations(self) -> str:
        type_s = self.nctype.cpp_type_registration_declarations()
        mb_default = ""
        if self.default is not None:
            mb_default = f"={self.default}"
        return f"{type_s} {self.name}{mb_default}"

    def defn(self) -> str:
        return f"{self.type} {self.name}"

    def with_name(self, name: str) -> "Binding":
        return Binding(
            name=name, nctype=self.nctype, argument=self.argument, default=self.default
        )


# An Expr is a C++ expression.  It has a C++ string representing its syntax,
# as well as a CType saying what it provides.


@dataclass(frozen=True)
class Expr:
    expr: str
    type: NamedCType


# A CppSignature represents a single overload in the C++ API.  For
# any given function schema, there may be multiple CppSignatures
# corresponding to it, based on how we desugar to C++.  See also
# CppSignatureGroup.
@dataclass(frozen=True)
class CppSignature:
    # The schema this signature is derived from
    func: FunctionSchema

    # Is this a C++ signature for a method, i.e. Tensor::my_op(...)?
    method: bool

    # Is this a faithful C++ signature (i.e. following the JIT schema) or a convenience API
    # (i.e. with a potential TensorOptions argument and out arguments in the front)
    faithful: bool

    # The set of C++ arguments which should not have defaults applied to them
    cpp_no_default_args: Set[str]

<<<<<<< HEAD
    # [Note: Structured Type Override]
    # We override both Tensor[] and Tensor?[] for structured kernels in both the dispatcher
    # and in the C++ API.
    # This is a step towards enabling the new API: ITensorListRef and IOptTensorListRef.
    # See [Note: ITensorListRef] and [Note: IOptTensorListRef]

    # Should the arguments be overriden with structured types?
    structured_type_override: bool

=======
>>>>>>> 20046e32
    # Is this a fallback C++ binding?  Fallback bindings are enabled by
    # manual_cpp_binding: True and are alternate, non-public API that
    # lets manual C++ binding implementors access the binding that would
    # have been automatically generated
    fallback_binding: bool = False

    # Return the unpacked argument structure of this signature,
    # discarding information about which arguments are semantically
    # related to each other.
    def arguments(self) -> Sequence[Binding]:
        return cpp.arguments(
            self.func.arguments,
            faithful=self.faithful,
            method=self.method,
            cpp_no_default_args=self.cpp_no_default_args,
        )

    def name(self) -> str:
        n = cpp.name(self.func, faithful_name_for_out_overloads=self.faithful)
        if self.fallback_binding:
            n = f"__dispatch_{n}"
        return n

    # Render the C++ declaration for this signature
    def decl(
        self,
        *,
        name: Optional[str] = None,
        prefix: str = "",
        is_redispatching_fn: bool = False,
    ) -> str:
        returns_type = cpp.returns_type(self.func.returns).cpp_type()
        cpp_args = [a.decl() for a in self.arguments()]
        if is_redispatching_fn:
            cpp_args = ["c10::DispatchKeySet dispatchKeySet"] + cpp_args
        cpp_args_str = ", ".join(cpp_args)
        if name is None:
            name = prefix + self.name()
        return f"{returns_type} {name}({cpp_args_str})"

    # Render the C++ definition for this signature, not including
    # the body (with curly braces)
    def defn(
        self,
        *,
        name: Optional[str] = None,
        prefix: str = "",
        is_redispatching_fn: bool = False,
    ) -> str:
        returns_type = cpp.returns_type(self.func.returns).cpp_type()
        cpp_args = [a.defn() for a in self.arguments()]
        if is_redispatching_fn:
            cpp_args = ["c10::DispatchKeySet dispatchKeySet"] + cpp_args
        cpp_args_str = ", ".join(cpp_args)
        if name is None:
            name = prefix + self.name()
        return f"{returns_type} {name}({cpp_args_str})"

    def ptr_type(self) -> str:
        args_types_str = ", ".join(a.type for a in self.arguments())
        return f"{cpp.returns_type(self.func.returns).cpp_type()} (*)({args_types_str})"

    # Return the C++ function type, e.g., something like int(bool)
    def type(self) -> str:
        args_types_str = ", ".join(a.type for a in self.arguments())
        return f"{cpp.returns_type(self.func.returns).cpp_type()} ({args_types_str})"


# Represents group of all CppSignatures associated with a
# FunctionSchema.  Right now, that's the regular, user-visible
# signature, as well as a "faithful" signature which doesn't
# have grouping.
@dataclass(frozen=True)
class CppSignatureGroup:
    func: FunctionSchema
    signature: CppSignature
    faithful_signature: Optional[CppSignature]

    def most_faithful_signature(self) -> CppSignature:
        if self.faithful_signature:
            return self.faithful_signature
        else:
            return self.signature

    @staticmethod
    def from_native_function(
        f: NativeFunction, *, method: bool, fallback_binding: bool = False
    ) -> "CppSignatureGroup":
        func = f.func
        faithful_signature: Optional[CppSignature]
        if func.arguments.tensor_options is not None or len(func.arguments.out) > 0:
            faithful_signature = CppSignature(
                func=func,
                faithful=True,
                method=method,
                fallback_binding=fallback_binding,
                cpp_no_default_args=f.cpp_no_default_args,
            )
        else:
            faithful_signature = None
        signature = CppSignature(
            func=func,
            faithful=False,
            method=method,
            fallback_binding=fallback_binding,
            cpp_no_default_args=f.cpp_no_default_args,
        )
        return CppSignatureGroup(
            func=func,
            signature=signature,
            faithful_signature=faithful_signature,
        )


@dataclass(frozen=True)
class DispatcherSignature:
    # The schema this signature is derived from
    func: FunctionSchema

    # Allows you to prepend an arbitrary prefix to the signature name.
    # This is useful for parts of the codegen that generate wrappers around kernels,
    # and need to avoid naming collisions.
    prefix: str = ""

    def arguments(self) -> List[Binding]:
        return dispatcher.arguments(self.func)

    def name(self) -> str:
        return self.prefix + dispatcher.name(self.func)

    def decl(self, name: Optional[str] = None) -> str:
        args_str = ", ".join(a.decl() for a in self.arguments())
        if name is None:
            name = self.name()
        return f"{self.returns_type().cpp_type()} {name}({args_str})"

    def defn(
        self, name: Optional[str] = None, *, is_redispatching_fn: bool = False
    ) -> str:
        args = [a.defn() for a in self.arguments()]
        if is_redispatching_fn:
            args = ["c10::DispatchKeySet dispatchKeySet"] + args
        args_str = ", ".join(args)
        if name is None:
            name = self.name()
        return f"{self.returns_type().cpp_type()} {name}({args_str})"

    def exprs(self) -> List[Expr]:
        return [Expr(a.name, a.nctype) for a in self.arguments()]

    def returns_type(self) -> CType:
        return dispatcher.returns_type(self.func.returns)

    def ptr_type(self) -> str:
        dispatcher_args_types_str = ", ".join(a.type for a in self.arguments())
        return f"{self.returns_type().cpp_type()} (*)({dispatcher_args_types_str})"

    # Return the C++ function type, e.g., something like int(bool)
    def type(self) -> str:
        dispatcher_args_types_str = ", ".join(a.type for a in self.arguments())
        return f"{self.returns_type().cpp_type()} ({dispatcher_args_types_str})"

    @staticmethod
    def from_schema(func: FunctionSchema, *, prefix: str = "") -> "DispatcherSignature":
        return DispatcherSignature(func, prefix)


@dataclass(frozen=True)
class NativeSignature:
    # The schema this signature is derived from
    func: FunctionSchema

    prefix: str = ""

    def name(self) -> str:
        return self.prefix + native.name(self.func)

    def decl(self, name: Optional[str] = None) -> str:
        args_str = ", ".join(a.decl() for a in self.arguments())
        if name is None:
            name = self.name()
        return f"{native.returns_type(self.func.returns).cpp_type()} {name}({args_str})"

    def defn(self, name: Optional[str] = None) -> str:
        args_str = ", ".join(a.defn() for a in self.arguments())
        if name is None:
            name = self.name()
        return f"{native.returns_type(self.func.returns).cpp_type()} {name}({args_str})"

    def ptr_type(self) -> str:
        # don't include defaults in type signature!
        args_str = ", ".join(a.defn() for a in self.arguments())
        return f"{native.returns_type(self.func.returns).cpp_type()} (*)({args_str})"

    def arguments(self) -> List[Binding]:
        return native.arguments(self.func)

    def returns_type(self) -> CType:
        return native.returns_type(self.func.returns)

    def dispatcher_exprs(self) -> List[Expr]:
        return translate.translate(
            self.arguments(), dispatcher.arguments(self.func), method=False
        )


@dataclass(frozen=True)
class ViewInverseSignature:
    g: NativeFunctionsViewGroup

    def name(self) -> str:
        assert self.g.view_copy is not None
        return functionalization.name(self.g, is_reverse=True, include_namespace=False)

    def decl(self) -> str:
        assert self.g.view_copy is not None
        return_type = functionalization.returns_type(self.g.view_copy.func)
        decls = [
            a.decl()
            for a in functionalization.inner_arguments(
                self.g.view_copy.func, is_reverse=True
            )
        ]
        return f"static {return_type.cpp_type()} {self.name()}({', '.join(decls)});"


@dataclass(frozen=True)
class FunctionalizationLambda:
    g: NativeFunctionsViewGroup

    # are we generating the forward lambda or the reverse lambda?
    is_reverse: bool

    def captures(self) -> List[Expr]:
        # The lambda lives inside of a kernel following the dispatcher API, so its outer context is the dispatcher arguments
        # We also need to read the "reapply views" TLS at the time that the functionalization kernel was executed,
        # and plumb it into the lambda.
        outer_ctx = dispatcher.arguments(self.g.view.func) + [
            functionalization.reapply_views_binding
        ]
        capture_bindings = functionalization.capture_arguments(
            self.g.view.func, is_reverse=self.is_reverse
        )
        # allow_expensive_conversions is set because we want to convert
        # some reference types (IntArrayRef) to value types (vector<int64_t>).
        capture_exprs = translate.translate(
            outer_ctx, capture_bindings, method=False, allow_expensive_conversions=True
        )
        return capture_exprs

    def decl(self) -> str:
        return_type = functionalization.returns_type(self.g.view.func)
        capture_str = ", ".join(
            f"{val.type.name} = {val.expr}" for val in self.captures()
        )
        decls = [
            a.decl()
            for a in functionalization.outer_arguments(is_reverse=self.is_reverse)
        ]
        return f"[{capture_str}]({', '.join(decls)}) -> {return_type.cpp_type()}"

    def inner_call(self, *, reapply_views: Optional[bool] = None) -> str:
        inner_call_name = functionalization.name(
            self.g,
            is_reverse=self.is_reverse,
            include_namespace=True,
            reapply_views=reapply_views,
        )

        arg_ctx = functionalization.outer_arguments(is_reverse=self.is_reverse)
        capture_ctx = functionalization.capture_arguments(
            self.g.view.func, is_reverse=self.is_reverse
        )
        full_ctx = arg_ctx + capture_ctx

        assert self.g.view_copy is not None
        call_bindings = functionalization.inner_arguments(
            self.g.view_copy.func, is_reverse=self.is_reverse
        )
        maybe_index = functionalization.inner_call_index(self.g.view_copy.func)
        call_exprs = [
            e.expr for e in translate.translate(full_ctx, call_bindings, method=False)
        ]
        if not self.is_reverse and maybe_index is not None:
            return f'{inner_call_name}({", ".join(call_exprs)})[{maybe_index.name}];'
        else:
            return f'{inner_call_name}({", ".join(call_exprs)});'

    @staticmethod
    def from_func(
        g: NativeFunctionsViewGroup, *, is_reverse: bool
    ) -> "FunctionalizationLambda":
        return FunctionalizationLambda(g, is_reverse)


@dataclass(frozen=True)
class StructuredImplSignature:
    g: NativeFunctionsGroup
    name: str

    def defn(self, name: Optional[str] = None) -> str:
        args_str = ", ".join(a.defn() for a in self.arguments())
        return f"TORCH_IMPL_FUNC({self.name})({args_str})"

    def arguments(self) -> List[Binding]:
        return structured.impl_arguments(self.g)


# Helper functions


def kernel_signature(
    f: NativeFunction, backend_index: BackendIndex, *, prefix: str = ""
) -> Union["NativeSignature", "DispatcherSignature"]:
    # Note [External Backends Follow Dispatcher API]
    # Kernel signatures for in-tree backends follow the "native" API,
    # while kernels for out-of-tree backends follow the dispatcher API.
    # See the comments in `native.py` for details, but historically there have been
    # some small differences in schema convention between them and the Dispatcher API.
    # Any differences that require translating between the two will results in a runtime cost,
    # so we'd like to keep the differences as small as possible.
    # With external backends, we'd like to enforce that they write their kernels with schemas
    # that match the Dispatcher API directly, if they can.
    if backend_index.external:
        return DispatcherSignature.from_schema(f.func, prefix=prefix)
    else:
        return NativeSignature(f.func, prefix)


# Functions only, no types
from torchgen.api import (
    cpp,
    dispatcher,
    functionalization,
    native,
    structured,
    translate,
)<|MERGE_RESOLUTION|>--- conflicted
+++ resolved
@@ -427,18 +427,6 @@
     # The set of C++ arguments which should not have defaults applied to them
     cpp_no_default_args: Set[str]
 
-<<<<<<< HEAD
-    # [Note: Structured Type Override]
-    # We override both Tensor[] and Tensor?[] for structured kernels in both the dispatcher
-    # and in the C++ API.
-    # This is a step towards enabling the new API: ITensorListRef and IOptTensorListRef.
-    # See [Note: ITensorListRef] and [Note: IOptTensorListRef]
-
-    # Should the arguments be overriden with structured types?
-    structured_type_override: bool
-
-=======
->>>>>>> 20046e32
     # Is this a fallback C++ binding?  Fallback bindings are enabled by
     # manual_cpp_binding: True and are alternate, non-public API that
     # lets manual C++ binding implementors access the binding that would
