--- conflicted
+++ resolved
@@ -10,15 +10,10 @@
     boolT,
     ConstRefCType,
     CType,
-<<<<<<< HEAD
-    MutRefCType,
-=======
     deviceT,
     layoutT,
-    ListCType,
     MutRefCType,
     NamedCType,
->>>>>>> 084172f2
     OptionalCType,
     scalarT,
     scalarTypeT,
