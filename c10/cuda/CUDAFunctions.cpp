#include <c10/cuda/CUDADriverAPI.h>
#include <c10/cuda/CUDAFunctions.h>
#include <c10/macros/Macros.h>

#include <limits>

namespace c10::cuda {

namespace {
// returns -1 on failure
int32_t driver_version() {
  int driver_version = -1;
  C10_CUDA_IGNORE_ERROR(cudaDriverGetVersion(&driver_version));
  return driver_version;
}

int device_count_impl(bool fail_if_no_driver) {
  int count;
  auto err = C10_CUDA_ERROR_HANDLED(c10::cuda::GetDeviceCount(&count));
  if (err == cudaSuccess) {
    return count;
  }
  // Clear out the error state, so we don't spuriously trigger someone else.
  // (This shouldn't really matter, since we won't be running very much CUDA
  // code in this regime.)
  cudaError_t last_err C10_UNUSED = cudaGetLastError();
  switch (err) {
    case cudaErrorNoDevice:
      // Zero devices is ok here
      count = 0;
      break;
    case cudaErrorInsufficientDriver: {
      auto version = driver_version();
      if (version <= 0) {
        if (!fail_if_no_driver) {
          // No CUDA driver means no devices
          count = 0;
          break;
        }
        TORCH_CHECK(
            false,
            "Found no NVIDIA driver on your system. Please check that you "
            "have an NVIDIA GPU and installed a driver from "
            "http://www.nvidia.com/Download/index.aspx");
      } else {
        TORCH_CHECK(
            false,
            "The NVIDIA driver on your system is too old (found version ",
            version,
            "). Please update your GPU driver by downloading and installing "
            "a new version from the URL: "
            "http://www.nvidia.com/Download/index.aspx Alternatively, go to: "
            "https://pytorch.org to install a PyTorch version that has been "
            "compiled with your version of the CUDA driver.");
      }
    } break;
    case cudaErrorInitializationError:
      TORCH_CHECK(
          false,
          "CUDA driver initialization failed, you might not "
          "have a CUDA gpu.");
      break;
    case cudaErrorUnknown:
      TORCH_CHECK(
          false,
          "CUDA unknown error - this may be due to an "
          "incorrectly set up environment, e.g. changing env "
          "variable CUDA_VISIBLE_DEVICES after program start. "
          "Setting the available devices to be zero.");
      break;
#if C10_ASAN_ENABLED
    case cudaErrorMemoryAllocation:
      // In ASAN mode, we know that a cudaErrorMemoryAllocation error will
      // pop up if compiled with NVCC (clang-cuda is fine)
      TORCH_CHECK(
          false,
          "Got 'out of memory' error while trying to initialize CUDA. "
          "CUDA with nvcc does not work well with ASAN and it's probably "
          "the reason. We will simply shut down CUDA support. If you "
          "would like to use GPUs, turn off ASAN.");
      break;
#endif // C10_ASAN_ENABLED
    default:
      TORCH_CHECK(
          false,
          "Unexpected error from cudaGetDeviceCount(). Did you run "
          "some cuda functions before calling NumCudaDevices() "
          "that might have already set an error? Error ",
          err,
          ": ",
          cudaGetErrorString(err));
  }
  return count;
}
} // namespace

DeviceIndex device_count() noexcept {
  // initialize number of devices only once
  static int count = []() {
    try {
      auto result = device_count_impl(/*fail_if_no_driver=*/false);
      TORCH_INTERNAL_ASSERT(
          result <= std::numeric_limits<DeviceIndex>::max(),
          "Too many CUDA devices, DeviceIndex overflowed");
      return result;
    } catch (const c10::Error& ex) {
      // We don't want to fail, but still log the warning
      // msg() returns the message without the stack trace
      TORCH_WARN("CUDA initialization: ", ex.msg());
      return 0;
    }
  }();
  return static_cast<DeviceIndex>(count);
}

DeviceIndex device_count_ensure_non_zero() {
  // Call the implementation every time to throw the exception
  int count = device_count_impl(/*fail_if_no_driver=*/true);
  // Zero gpus doesn't produce a warning in `device_count` but we fail here
  TORCH_CHECK(count, "No CUDA GPUs are available");
  return static_cast<DeviceIndex>(count);
}

DeviceIndex current_device() {
  int cur_device;
  C10_CUDA_CHECK(c10::cuda::GetDevice(&cur_device));
  return static_cast<DeviceIndex>(cur_device);
}

void set_device(DeviceIndex device) {
  C10_CUDA_CHECK(c10::cuda::SetDevice(static_cast<int>(device)));
}

void device_synchronize() {
  const c10::impl::PyInterpreter* interp = c10::impl::GPUTrace::get_trace();
  if (C10_UNLIKELY(interp)) {
    (*interp)->trace_gpu_device_synchronization();
  }
  C10_CUDA_CHECK(cudaDeviceSynchronize());
}

// this function has to be called from callers performing cuda synchronizing
// operations, to raise proper error or warning
void warn_or_error_on_sync() {
  if (warning_state().get_sync_debug_mode() == SyncDebugMode::L_ERROR) {
    TORCH_CHECK(false, "called a synchronizing CUDA operation");
  } else if (warning_state().get_sync_debug_mode() == SyncDebugMode::L_WARN) {
    TORCH_WARN("called a synchronizing CUDA operation");
  }
}

<<<<<<< HEAD
static int CUDA_LAST_SAVED_DEVICE = 0;
static std::shared_ptr<c10::cuda::CUDADriverAPI> driver_api =
    std::make_shared<c10::cuda::CUDADriverAPI>();

// Wrappers for raw CUDA device management functions
cudaError_t GetDeviceCount(int* dev_count) {
  return cudaGetDeviceCount(dev_count);
}

cudaError_t GetDevice(int* device) {
  *device = CUDA_LAST_SAVED_DEVICE;
  return cudaSuccess;
}

cudaError_t SetDevice(int device) {
  TORCH_CHECK(device >= 0, "device id must be positive!");
  int curdev = -1;
  CUDA_LAST_SAVED_DEVICE = device;
  cudaGetDevice(&curdev);
  if (device != curdev) {
    return cudaSetDevice(device);
  }
  return cudaSuccess;
}

cudaError_t MaybeSetDevice(int device) {
  if (driver_api->hasPrimaryContext(device)) {
    return c10::cuda::SetDevice(device);
  }
  CUDA_LAST_SAVED_DEVICE = device;
  return cudaSuccess;
}

} // namespace cuda
} // namespace c10
=======
c10::optional<int64_t> getDeviceIndexWithPrimaryContext() {
  // check current device first
  int64_t current_device_index = current_device();
  if (current_device_index >= 0) {
    if (hasPrimaryContext(current_device_index)) {
      return current_device_index;
    }
  }
  for (const auto device_index : c10::irange(at::cuda::device_count())) {
    if (device_index == current_device_index)
      continue;
    if (hasPrimaryContext(device_index)) {
      return device_index;
    }
  }
  return c10::nullopt;
}

namespace _internal {
bool dummyHasPrimaryContext(C10_UNUSED int64_t device_index) {
  TORCH_CHECK(false, "Should never been called");
}
bool (*hasPrimaryContext)(int64_t) = dummyHasPrimaryContext;

// Private api to be called from CUDAHooks.cpp
C10_CUDA_API void setHasPrimaryContext(bool (*func)(int64_t)) {
  hasPrimaryContext = func ? func : dummyHasPrimaryContext;
}
} // namespace _internal

bool hasPrimaryContext(int64_t device_index) {
  return _internal::hasPrimaryContext(device_index);
}

} // namespace c10::cuda
>>>>>>> 44d7bbfe
<|MERGE_RESOLUTION|>--- conflicted
+++ resolved
@@ -149,7 +149,40 @@
   }
 }
 
-<<<<<<< HEAD
+c10::optional<int64_t> getDeviceIndexWithPrimaryContext() {
+  // check current device first
+  int64_t current_device_index = current_device();
+  if (current_device_index >= 0) {
+    if (hasPrimaryContext(current_device_index)) {
+      return current_device_index;
+    }
+  }
+  for (const auto device_index : c10::irange(at::cuda::device_count())) {
+    if (device_index == current_device_index)
+      continue;
+    if (hasPrimaryContext(device_index)) {
+      return device_index;
+    }
+  }
+  return c10::nullopt;
+}
+
+namespace _internal {
+bool dummyHasPrimaryContext(C10_UNUSED int64_t device_index) {
+  TORCH_CHECK(false, "Should never been called");
+}
+bool (*hasPrimaryContext)(int64_t) = dummyHasPrimaryContext;
+
+// Private api to be called from CUDAHooks.cpp
+C10_CUDA_API void setHasPrimaryContext(bool (*func)(int64_t)) {
+  hasPrimaryContext = func ? func : dummyHasPrimaryContext;
+}
+} // namespace _internal
+
+bool hasPrimaryContext(int64_t device_index) {
+  return _internal::hasPrimaryContext(device_index);
+}
+
 static int CUDA_LAST_SAVED_DEVICE = 0;
 static std::shared_ptr<c10::cuda::CUDADriverAPI> driver_api =
     std::make_shared<c10::cuda::CUDADriverAPI>();
@@ -183,42 +216,4 @@
   return cudaSuccess;
 }
 
-} // namespace cuda
-} // namespace c10
-=======
-c10::optional<int64_t> getDeviceIndexWithPrimaryContext() {
-  // check current device first
-  int64_t current_device_index = current_device();
-  if (current_device_index >= 0) {
-    if (hasPrimaryContext(current_device_index)) {
-      return current_device_index;
-    }
-  }
-  for (const auto device_index : c10::irange(at::cuda::device_count())) {
-    if (device_index == current_device_index)
-      continue;
-    if (hasPrimaryContext(device_index)) {
-      return device_index;
-    }
-  }
-  return c10::nullopt;
-}
-
-namespace _internal {
-bool dummyHasPrimaryContext(C10_UNUSED int64_t device_index) {
-  TORCH_CHECK(false, "Should never been called");
-}
-bool (*hasPrimaryContext)(int64_t) = dummyHasPrimaryContext;
-
-// Private api to be called from CUDAHooks.cpp
-C10_CUDA_API void setHasPrimaryContext(bool (*func)(int64_t)) {
-  hasPrimaryContext = func ? func : dummyHasPrimaryContext;
-}
-} // namespace _internal
-
-bool hasPrimaryContext(int64_t device_index) {
-  return _internal::hasPrimaryContext(device_index);
-}
-
-} // namespace c10::cuda
->>>>>>> 44d7bbfe
+} // namespace c10::cuda