--- conflicted
+++ resolved
@@ -331,56 +331,31 @@
 #    Use skip if we don't care about the test passing, e.g. ONNX doesn't support the usage.
 #    Use xfail if a test fails now and we want to eventually fix the test.
 EXPECTED_SKIPS_OR_FAILS: Tuple[DecorateMeta, ...] = (
-<<<<<<< HEAD
     skip(
-=======
-    dont_care(
         "atan", dtypes=BOOL_TYPES + INT_TYPES,
         reason=reason_onnx_does_not_support("Atan")
     ),
     fixme("atan", dtypes=[torch.float64], reason=reason_onnx_runtime_does_not_support("Atan", ["f64"])),
-    dont_care(
+    skip(
         "atan2", dtypes=BOOL_TYPES + INT_TYPES,
         reason=reason_onnx_does_not_support("Atan")
     ),
     fixme("atan2", dtypes=[torch.float64], reason=reason_onnx_runtime_does_not_support("Atan", ["f64"])),
-    dont_care(
->>>>>>> e69163c0
+    skip(
         "ceil", dtypes=BOOL_TYPES + INT_TYPES,
         reason=reason_onnx_does_not_support("Ceil")
     ),
     fixme("ceil", dtypes=[torch.float64], reason=reason_onnx_runtime_does_not_support("Ceil", ["f64"])),
-<<<<<<< HEAD
+    skip("nn.functional.scaled_dot_product_attention", opsets=[opsets_before(14)], reason="Need Trilu."),
+    fixme("nn.functional.scaled_dot_product_attention", reason="fixme: ORT crashes on Windows, segfaults randomly on Linux"),
     skip("sqrt", dtypes=BOOL_TYPES, reason=reason_onnx_does_not_support("Sqrt")),
     skip("stft", opsets=[opsets_before(17)], reason=reason_onnx_does_not_support("STFT")),
-    fixme("unflatten", opsets=[opsets_before(13)], reason="helper function is needed to support legacy ops."),
-=======
-    dont_care("nn.functional.scaled_dot_product_attention", opsets=[opsets_before(14)], reason="Need Trilu."),
-    fixme("nn.functional.scaled_dot_product_attention", reason="fixme: ORT crashes on Windows, segfaults randomly on Linux"),
-    dont_care("sqrt", dtypes=BOOL_TYPES, reason=reason_onnx_does_not_support("Sqrt")),
-    dont_care("stft", opsets=[opsets_before(17)], reason=reason_onnx_does_not_support("STFT")),
-    dont_care("tile", opsets=[opsets_before(13)], reason=reason_onnx_does_not_support("Tile")),
     fixme("unflatten", opsets=[opsets_before(13)], reason="Helper function is needed to support legacy ops."),
->>>>>>> e69163c0
 )
 # fmt: on
 
 SKIP_SUBTESTS: tuple[DecorateMeta, ...] = (
-<<<<<<< HEAD
     skip(
-=======
-    dont_care(
-        "nn.functional.scaled_dot_product_attention",
-        matcher=lambda sample: sample.kwargs.get("dropout_p") != 0.0,
-        reason="dropout is random so the results do not match",
-    ),
-    dont_care(
-        "repeat",
-        reason="Empty repeats value leads to an invalid graph",
-        matcher=lambda sample: not sample.args[0],
-    ),
-    dont_care(
->>>>>>> e69163c0
         "stft",
         reason="ONNX STFT does not support complex results",
         matcher=lambda sample: sample.kwargs.get("return_complex") is True,
