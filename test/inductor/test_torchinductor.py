--- conflicted
+++ resolved
@@ -270,21 +270,14 @@
     import io
     import logging
 
-<<<<<<< HEAD
-    f = io.StringIO()
-    with redirect_stdout(f):
-        fn(*args, **kwargs)
-    s = f.getvalue()
-=======
     log_capture_string = io.StringIO()
     ch = logging.StreamHandler(log_capture_string)
     from torch._inductor.graph import output_code_log
 
     output_code_log.addHandler(ch)
-    fn(*args)
+    fn(*args, **kwargs)
     s = log_capture_string.getvalue()
     output_code_log.removeHandler(ch)
->>>>>>> 02c4f35f
     return s
 
 
