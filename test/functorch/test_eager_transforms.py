--- conflicted
+++ resolved
@@ -3236,48 +3236,24 @@
         models = [torch.nn.Linear(in_features, out_features) for i in range(num_models)]
         _ = combine_state_for_ensemble(models)
 
-<<<<<<< HEAD
-    def test_stack_ensembled_state_smoke(self):
-=======
     def test_stack_module_state_smoke(self):
->>>>>>> b265786b
         in_features = 2
         out_features = 2
         num_models = 3
         models = [torch.nn.Linear(in_features, out_features) for i in range(num_models)]
-<<<<<<< HEAD
-        _ = stack_ensembled_state(models)
-
-    def test_stack_ensembled_state_error(self):
-=======
         _ = stack_module_state(models)
 
     def test_stack_module_state_error(self):
->>>>>>> b265786b
         in_features = 2
         out_features = 2
 
         models = []
-<<<<<<< HEAD
-        with self.assertRaisesRegex(RuntimeError, "stack_ensembled_state:.* Expected at least one model"):
-            _ = stack_ensembled_state(models)
-=======
         with self.assertRaisesRegex(RuntimeError, "stack_module_state:.* Expected at least one model"):
             _ = stack_module_state(models)
->>>>>>> b265786b
 
         num_models = 3
         models = [torch.nn.Linear(in_features, out_features) for i in range(num_models)]
         models[1].eval()
-<<<<<<< HEAD
-        with self.assertRaisesRegex(RuntimeError, "stack_ensembled_state:.* same training/eval mode."):
-            _ = stack_ensembled_state(models)
-
-        models = [torch.nn.Linear(in_features, out_features) for i in range(num_models)]
-        models[1] = torch.nn.Conv2d(3, 3, (3, 3))
-        with self.assertRaisesRegex(RuntimeError, "stack_ensembled_state:.* models to be of the same class"):
-            _ = stack_ensembled_state(models)
-=======
         with self.assertRaisesRegex(RuntimeError, "stack_module_state:.* same training/eval mode."):
             _ = stack_module_state(models)
 
@@ -3285,7 +3261,6 @@
         models[1] = torch.nn.Conv2d(3, 3, (3, 3))
         with self.assertRaisesRegex(RuntimeError, "stack_module_state:.* models to be of the same class"):
             _ = stack_module_state(models)
->>>>>>> b265786b
 
     @parametrize("mechanism", ["make_functional", "functional_call"])
     def test_make_functional_state_correctly_returned_after_forward(self, mechanism):
