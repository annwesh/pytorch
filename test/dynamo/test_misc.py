--- conflicted
+++ resolved
@@ -4053,11 +4053,7 @@
             root_tx=None,
             export=False,
             export_constraints=None,
-<<<<<<< HEAD
-            frame_state=None,
-=======
             frame_state={"_id": 0},
->>>>>>> cfacb5ea
         )
         # Contrived property so as not to have it be None
         graph.nn_modules = {}
